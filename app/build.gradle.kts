--- conflicted
+++ resolved
@@ -5,11 +5,8 @@
   id("com.android.application")
   id("kotlin-android")
   id("androidx.navigation.safeargs.kotlin")
-<<<<<<< HEAD
   id("com.google.devtools.ksp")
-=======
   id("maven-publish")
->>>>>>> b8dadf0b
 }
 
 android {
