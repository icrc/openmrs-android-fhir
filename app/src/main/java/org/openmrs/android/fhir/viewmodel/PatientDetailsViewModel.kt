--- conflicted
+++ resolved
@@ -25,27 +25,22 @@
 import com.google.android.fhir.search.revInclude
 import com.google.android.fhir.search.search
 import kotlinx.coroutines.launch
-<<<<<<< HEAD
 import kotlinx.coroutines.runBlocking
 import org.apache.commons.lang3.StringUtils
 import org.hl7.fhir.r4.model.Condition
-=======
->>>>>>> 4ce459c3
 import org.hl7.fhir.r4.model.Encounter
 import org.hl7.fhir.r4.model.Patient
 import org.hl7.fhir.r4.model.Resource
-<<<<<<< HEAD
 import org.hl7.fhir.r4.model.ResourceType
 import org.hl7.fhir.r4.model.RiskAssessment
 import org.hl7.fhir.r4.model.codesystems.RiskProbability
 import org.openmrs.android.fhir.MAX_RESOURCE_COUNT
+import org.openmrs.android.fhir.MockConstants
 import org.openmrs.android.fhir.R
-=======
 import org.openmrs.android.fhir.MockConstants.DATE24_FORMATTER
 import org.openmrs.android.fhir.viewmodel.PatientListViewModel
 import org.openmrs.android.fhir.viewmodel.toPatientItem
 import org.openmrs.android.helpers.OpenMRSHelper
->>>>>>> 4ce459c3
 import java.text.SimpleDateFormat
 import java.util.Date
 import java.util.Locale
@@ -70,29 +65,17 @@
     }
 
     private suspend fun getPatientDetailDataModel(): List<PatientDetailData> {
-<<<<<<< HEAD
-        val searchResult =
-            fhirEngine.search<Patient> {
-                filter(Resource.RES_ID, { value = of(patientId) })
-                revInclude<Encounter>(Encounter.SUBJECT)
-            }
-
-        val encounters = LinkedList<Encounter>()
-        fhirEngine.search<Encounter> {}.map { it.resource }.let { encounters.addAll(it) }
-=======
         val searchResult = fhirEngine.search<Patient> {
             filter(Resource.RES_ID, { value = of(patientId) })
             revInclude<Encounter>(Encounter.SUBJECT)
         }
->>>>>>> 4ce459c3
 
         val patientResource = searchResult.firstOrNull()?.resource ?: return emptyList()
 
         val data = mutableListOf<PatientDetailData>()
         val visits = OpenMRSHelper.VisitHelper.getVisits(fhirEngine, patientId)
-
         data.addPatientDetailData(patientResource)
-
+        data.add(PatientDetailHeader(getString(R.string.header_encounters)))
         visits.forEach { (visit, encounters) ->
             data.addVisitData(visit, encounters)
             encounters.forEach { encounter ->
@@ -106,10 +89,8 @@
     private fun MutableList<PatientDetailData>.addPatientDetailData(
         patient: Patient,
     ) {
-<<<<<<< HEAD
         patient
             .toPatientItem(0)
-            .apply { riskItem = riskAssessment }
             .let { patientItem ->
                 runBlocking {
                     patientItem.isSynced = fhirEngine.getLocalChanges(ResourceType.Patient, patientItem.resourceId).isEmpty()
@@ -118,67 +99,8 @@
                         add(PatientUnsynced(false,false))
                     }
                 }
-//        add(
-//          PatientDetailProperty(
-//            PatientProperty(getString(R.string.patient_property_mobile), patientItem.phone),
-//          ),
-//        )
-//        add(
-//          PatientDetailProperty(
-//            PatientProperty(getString(R.string.patient_property_id), patientItem.resourceId),
-//          ),
-//        )
-//        add(
-//          PatientDetailProperty(
-//            PatientProperty(
-//              getString(R.string.patient_property_address),
-//              "${patientItem.city}, ${patientItem.country} ",
-//            ),
-//          ),
-//        )
-//        add(
-//          PatientDetailProperty(
-//            PatientProperty(
-//              getString(R.string.patient_property_dob),
-//              patientItem.dob?.localizedString ?: "",
-//            ),
-//          ),
-//        )
-//        add(
-//          PatientDetailProperty(
-//            PatientProperty(
-//              getString(R.string.patient_property_gender),
-//              patientItem.gender.replaceFirstChar {
-//                if (it.isLowerCase()) it.titlecase(Locale.ROOT) else it.toString()
-//              },
-//            ),
-//            lastInGroup = true,
-//          ),
-//        )
+                // Add other patient details if necessary
             }
-    }
-
-    private fun MutableList<PatientDetailData>.addEncountersData(encounters: List<Encounter>?) {
-        if (encounters.isNullOrEmpty()) return
-
-        add(PatientDetailHeader(getString(R.string.header_encounters)))
-        encounters
-            .take(MAX_RESOURCE_COUNT)
-            .map { createEncounterItem(it) }
-            .mapIndexed { index, encounterItem ->
-                PatientDetailEncounters(
-                    encounterItem,
-                    firstInGroup = index == 0,
-                    lastInGroup = index == encounters.size - 1,
-                )
-            }
-            .let { addAll(it) }
-=======
-        patient.toPatientItem(0).let { patientItem ->
-            add(PatientDetailOverview(patientItem, firstInGroup = true))
-            // Add other patient details if necessary
-        }
->>>>>>> 4ce459c3
     }
 
     suspend fun hasActiveVisit(): Boolean {
