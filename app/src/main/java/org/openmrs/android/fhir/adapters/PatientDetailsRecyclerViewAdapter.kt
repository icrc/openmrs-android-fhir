--- conflicted
+++ resolved
@@ -29,62 +29,62 @@
 import com.google.android.material.shape.ShapeAppearanceModel
 import org.openmrs.android.fhir.databinding.PatientDetailsCardViewBinding
 import org.openmrs.android.fhir.databinding.PatientDetailsHeaderBinding
-<<<<<<< HEAD
 import org.openmrs.android.fhir.databinding.PatientDetailsUnsyncedBinding
 import org.openmrs.android.fhir.databinding.PatientPropertyItemViewBinding
 import org.openmrs.android.fhir.viewmodel.PatientDetailCondition
 import org.openmrs.android.fhir.viewmodel.PatientDetailData
-import org.openmrs.android.fhir.viewmodel.PatientDetailEncounters
 import org.openmrs.android.fhir.viewmodel.PatientDetailHeader
 import org.openmrs.android.fhir.viewmodel.PatientDetailObservation
 import org.openmrs.android.fhir.viewmodel.PatientDetailOverview
 import org.openmrs.android.fhir.viewmodel.PatientDetailProperty
 import org.openmrs.android.fhir.viewmodel.PatientUnsynced
-=======
-import org.openmrs.android.fhir.databinding.PatientListItemViewBinding
 import org.openmrs.android.fhir.databinding.VisitListItemBinding
-import org.openmrs.android.fhir.PatientDetailsVisitItemViewHolder.*
->>>>>>> 4ce459c3
+import org.openmrs.android.fhir.viewmodel.PatientDetailEncounter
+import org.openmrs.android.fhir.viewmodel.PatientDetailVisit
 
 class PatientDetailsRecyclerViewAdapter(
   private val onCreateEncountersClick: () -> Unit,
   private val onEditEncounterClick: (String, String, String) -> Unit,
   private val onEditVisitClick: (String) -> Unit,
-) : ListAdapter<PatientDetailData, PatientDetailItemViewHolder>(PatientDetailDiffUtil()) {
+) : ListAdapter<PatientDetailData, PatientDetailItemViewHolder>(PatientDetailsVisitItemViewHolder.PatientDetailDiffUtil()) {
 
   override fun onCreateViewHolder(parent: ViewGroup, viewType: Int): PatientDetailItemViewHolder {
-    return when (ViewTypes.from(viewType)) {
-      ViewTypes.HEADER ->
+    return when (PatientDetailsVisitItemViewHolder.ViewTypes.from(viewType)) {
+      PatientDetailsVisitItemViewHolder.ViewTypes.HEADER ->
         PatientDetailsHeaderItemViewHolder(
           PatientDetailsCardViewBinding.inflate(LayoutInflater.from(parent.context), parent, false),
         )
-      ViewTypes.PATIENT ->
+      PatientDetailsVisitItemViewHolder.ViewTypes.PATIENT ->
         PatientOverviewItemViewHolder(
           PatientDetailsHeaderBinding.inflate(LayoutInflater.from(parent.context), parent, false),
           onCreateEncountersClick
         )
-      ViewTypes.PATIENT_UNSYNCED ->
+      PatientDetailsVisitItemViewHolder.ViewTypes.PATIENT_UNSYNCED ->
         PatientDetailsUnsyncedItemViewHolder(
           PatientDetailsUnsyncedBinding.inflate(LayoutInflater.from(parent.context),parent, false)
         )
-      ViewTypes.PATIENT_PROPERTY ->
+      PatientDetailsVisitItemViewHolder.ViewTypes.PATIENT_PROPERTY ->
         PatientPropertyItemViewHolder(
           PatientPropertyItemViewBinding.inflate(LayoutInflater.from(parent.context), parent, false),
         )
-      ViewTypes.OBSERVATION ->
+      PatientDetailsVisitItemViewHolder.ViewTypes.OBSERVATION ->
         PatientDetailsObservationItemViewHolder(
           PatientPropertyItemViewBinding.inflate(LayoutInflater.from(parent.context), parent, false),
         )
-      ViewTypes.CONDITION ->
-        PatientDetailsConditionItemViewHolder(
-          PatientPropertyItemViewBinding.inflate(LayoutInflater.from(parent.context), parent, false),
-        )
-      ViewTypes.ENCOUNTER ->
+      PatientDetailsVisitItemViewHolder.ViewTypes.CONDITION ->
+        PatientDetailsVisitItemViewHolder.PatientDetailsConditionItemViewHolder(
+          PatientPropertyItemViewBinding.inflate(
+            LayoutInflater.from(parent.context),
+            parent,
+            false
+          ),
+        )
+      PatientDetailsVisitItemViewHolder.ViewTypes.ENCOUNTER ->
         PatientDetailsEncounterItemViewHolder(
           PatientPropertyItemViewBinding.inflate(LayoutInflater.from(parent.context), parent, false),
           onEditEncounterClick
         )
-      ViewTypes.VISIT ->
+      PatientDetailsVisitItemViewHolder.ViewTypes.VISIT ->
         PatientDetailsVisitItemViewHolder(
           VisitListItemBinding.inflate(LayoutInflater.from(parent.context), parent, false),
           onEditVisitClick
@@ -104,18 +104,14 @@
   override fun getItemViewType(position: Int): Int {
     val item = getItem(position)
     return when (item) {
-      is PatientDetailHeader -> ViewTypes.HEADER
-      is PatientDetailOverview -> ViewTypes.PATIENT
-      is PatientDetailProperty -> ViewTypes.PATIENT_PROPERTY
-      is PatientDetailObservation -> ViewTypes.OBSERVATION
-      is PatientDetailCondition -> ViewTypes.CONDITION
-<<<<<<< HEAD
-      is PatientUnsynced -> ViewTypes.PATIENT_UNSYNCED
-      is PatientDetailEncounters -> ViewTypes.ENCOUNTER
-=======
-      is PatientDetailEncounter -> ViewTypes.ENCOUNTER
-      is PatientDetailVisit -> ViewTypes.VISIT
->>>>>>> 4ce459c3
+      is PatientDetailHeader -> PatientDetailsVisitItemViewHolder.ViewTypes.HEADER
+      is PatientDetailOverview -> PatientDetailsVisitItemViewHolder.ViewTypes.PATIENT
+      is PatientDetailProperty -> PatientDetailsVisitItemViewHolder.ViewTypes.PATIENT_PROPERTY
+      is PatientDetailObservation -> PatientDetailsVisitItemViewHolder.ViewTypes.OBSERVATION
+      is PatientDetailCondition -> PatientDetailsVisitItemViewHolder.ViewTypes.CONDITION
+      is PatientUnsynced -> PatientDetailsVisitItemViewHolder.ViewTypes.PATIENT_UNSYNCED
+      is PatientDetailEncounter -> PatientDetailsVisitItemViewHolder.ViewTypes.ENCOUNTER
+      is PatientDetailVisit -> PatientDetailsVisitItemViewHolder.ViewTypes.VISIT
       else -> {
         throw IllegalArgumentException("Undefined Item type")
       }
@@ -196,7 +192,6 @@
       binding.name.text = it.patientProperty.header
       binding.fieldName.text = it.patientProperty.value
     }
-    binding.status.visibility = View.GONE
   }
 }
 
@@ -219,8 +214,6 @@
       binding.name.text = it.observation.code
       binding.fieldName.text = it.observation.value
     }
-    binding.status.visibility = View.GONE
-    binding.id.visibility = View.GONE
   }
 }
 
@@ -237,8 +230,6 @@
         onEditEncounterClick(  encounter.encounterId ?: "", encounter.formDisplay ?: "", encounter.formResource ?: "")
       }
     }
-    binding.status.visibility = View.GONE
-    binding.id.visibility = View.GONE
   }
 }
 
@@ -266,8 +257,6 @@
       binding.name.text = it.condition.code
       binding.fieldName.text = it.condition.value
     }
-    binding.status.visibility = View.GONE
-    binding.id.visibility = View.GONE
   }
 }
 
