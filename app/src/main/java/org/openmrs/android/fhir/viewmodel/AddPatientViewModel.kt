--- conflicted
+++ resolved
@@ -29,10 +29,7 @@
 import com.google.android.fhir.datacapture.validation.QuestionnaireResponseValidator
 import java.util.UUID
 import kotlinx.coroutines.launch
-<<<<<<< HEAD
 import kotlinx.coroutines.runBlocking
-=======
->>>>>>> e61f58ef
 import org.hl7.fhir.r4.model.CodeableConcept
 import org.hl7.fhir.r4.model.Identifier
 import org.hl7.fhir.r4.model.Location
@@ -105,12 +102,8 @@
   }
 
   private fun createLocationIdentifier(location: Location): Identifier {
-<<<<<<< HEAD
     val identifierValue = runBlocking { PatientIdentifierManager.getNextIdentifier() }
 
-=======
-    val identifierValue = fetchIdentifierFromServer()
->>>>>>> e61f58ef
     val identifier = Identifier().apply {
       id = generateUuid()
       use = Identifier.IdentifierUse.OFFICIAL
@@ -125,11 +118,6 @@
     })
 
     return identifier
-  }
-
-  //TODO: fetch Identifier from server
-  private fun fetchIdentifierFromServer(): String {
-    return (1000..9999).random().toString()
   }
 
   private fun fetchQuestionnaireJson(): String {
@@ -150,4 +138,5 @@
     private val PATIENT_LOCATION_IDENTIFIER_URL = "http://fhir.openmrs.org/ext/patient/identifier#location"
     private val DEFAULT_IDENTIFIER_TYPE = "HSU ID"
   }
-}+}
+
