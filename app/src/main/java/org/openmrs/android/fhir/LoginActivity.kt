--- conflicted
+++ resolved
@@ -56,15 +56,6 @@
     super.onCreate(savedInstanceState)
     binding = ActivityLoginBinding.inflate(layoutInflater)
     setContentView(binding.root)
-<<<<<<< HEAD
-    lifecycleScope.launchWhenResumed {
-      val loginIntent = viewModel.createIntent()
-      binding.buttonLogin.setOnClickListener {
-        if (loginIntent != null) {
-          getContent.launch(loginIntent)
-        }
-      }
-=======
     lifecycleScope.launch {
       lifecycle.repeatOnLifecycle(Lifecycle.State.RESUMED) {
 //        if (viewModel.isAuthAlreadyEstablished()) {
@@ -90,7 +81,6 @@
           binding.buttonLogin.setOnClickListener { getContent.launch(loginIntent) }
       }
 //      }
->>>>>>> 4ce459c3
     }
   }
 }