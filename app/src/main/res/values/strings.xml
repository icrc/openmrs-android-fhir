<!--
 Copyright 2020 Google LLC

 Licensed under the Apache License, Version 2.0 (the "License");
 you may not use this file except in compliance with the License.
 You may obtain a copy of the License at

      http://www.apache.org/licenses/LICENSE-2.0

 Unless required by applicable law or agreed to in writing, software
 distributed under the License is distributed on an "AS IS" BASIS,
 WITHOUT WARRANTIES OR CONDITIONS OF ANY KIND, either express or implied.
 See the License for the specific language governing permissions and
 limitations under the License.
-->
<resources>
    <string name="app_name">OpenMRS</string>

    <string name="title_patient_list">Registered Patients</string>
    <string name="title_patient_detail">SamplePatient Detail</string>

    <string name="menu_about">About Fhir Engine</string>
    <string name="menu_sync_resources">Sync Resources</string>
    <string name="menu_patient_edit">@string/edit_patient</string>

    <!-- For display observations in brief, for a patient -->
    <string name="observation_brief_text">%1$s: %2$s\nEffective: %3$s</string>
    <string name="query_hint_patient_search">Find by Patient Name</string>
    <string name="cancel_questionnaire_message">Are you sure you want to discard the answers?</string>
    <string name="patient_id">Id</string>
    <string name="patient_name">Name</string>
    <string name="patient_gender">Gender</string>
    <string name="patient_dob">DOB</string>
    <string name="patient_phone_number">Phone Number</string>
    <string name="patient_city">City</string>
    <string name="patient_country">Country</string>
    <string name="patient_is_active">Is Active</string>
    <string name="patient_property_mobile">Mobile Number</string>
    <string name="patient_property_id">ID Number</string>
    <string name="patient_property_address">Address</string>
    <string name="patient_property_dob">Date of Birth</string>
    <string name="patient_property_gender">Gender</string>
    <string name="add_patient">Add Patient</string>
    <string name="edit_patient">Edit Patient</string>
    <string name="edit_encounter">Edit Encounter</string>
    <string name="location">Location</string>
    <string name="identifier">Identifier</string>
    <string name="select_a_location">Select a Location</string>
    <string name="select_identifier_types">Select Identifier Types</string>
    <string name="submit">Submit</string>
    <string name="message_syncing">Syncing\u2026</string>

<<<<<<< HEAD
    <string name="message_patient_updated">Patient is updated.</string>
    <string name="message_encounter_updated">Encounter is updated.</string>
    <string name="inputs_missing">Inputs are missing.</string>
    <string name="resources_saved">Resources are saved.</string>
    <string name="response_received">questionnaire response is received.</string>
    <string name="html_text">Current status: <font color="#ddd">UNKNOWN</font></string>
    <string name="header_observation">Observations</string>
    <string name="header_conditions">Conditions</string>
    <string name="message_no_datetime">No effective DateTime</string>
    <string name="complete_survey">Complete Survey</string>
    <string name="risk_status">Current status: </string>
    <string name="unknown">UNKNOWN</string>
    <string name="none">none</string>
    <string name="description_status">Status</string>
    <string name="open">Open</string>
    <string name="close">Close</string>
    <string name="sync_menu">Sync</string>
    <string name="last_sync">Last sync</string>
    <string name="syncing">Syncing</string>
    <string name="sync">Sync</string>
    <string name="button_login">Log in</string>
    <string name="header_encounters">Encounters</string>
    <string name="component_nav_heading">Components</string>
    <string name="layout_nav_heading">Layouts</string>
    <string name="behavior_nav_heading">Behaviors</string>
    <string name="error">Error</string>
    <string name="open_questionnaire">Open questionnaire</string>
    <string name="current_location_label">Current Location : </string>
    <string name="no_location_selected">No Location Selected</string>
=======
  <string name="message_patient_updated">Patient is updated.</string>
  <string name="message_encounter_updated">Encounter is updated.</string>
  <string name="inputs_missing">Inputs are missing.</string>
  <string name="resources_saved">Resources are saved.</string>
  <string name="response_received">questionnaire response is received.</string>
  <string name="html_text">Current status: <font
            color="#ddd"
        >UNKNOWN</font></string>
  <string name="header_observation">Observations</string>
  <string name="header_conditions">Conditions</string>
  <string name="message_no_datetime">No effective DateTime</string>
  <string name="complete_survey">Complete Survey</string>
  <string name="risk_status">Current status: </string>
  <string name="unknown">UNKNOWN</string>
  <string name="none">none</string>
  <string name="description_status">Status</string>
  <string name="open">Open</string>
  <string name="close">Close</string>
  <string name="sync_menu">Sync</string>
  <string name="last_sync">Last sync</string>
  <string name="syncing">Syncing</string>
  <string name="sync">Sync</string>
  <string name="button_login">Log in</string>
  <string name="header_encounters">Encounters</string>
  <string name="component_nav_heading">Components</string>
  <string name="layout_nav_heading">Layouts</string>
  <string name="behavior_nav_heading">Behaviors</string>
  <string name="error">Error</string>
  <string name="open_questionnaire">Open questionnaire</string>
  <string name="current_location_label">Current Location : </string>
  <string name="no_location_selected">No Location Selected</string>
  <string name="header_visits">Visit Header</string>
>>>>>>> 4ce459c3
</resources><|MERGE_RESOLUTION|>--- conflicted
+++ resolved
@@ -50,37 +50,6 @@
     <string name="submit">Submit</string>
     <string name="message_syncing">Syncing\u2026</string>
 
-<<<<<<< HEAD
-    <string name="message_patient_updated">Patient is updated.</string>
-    <string name="message_encounter_updated">Encounter is updated.</string>
-    <string name="inputs_missing">Inputs are missing.</string>
-    <string name="resources_saved">Resources are saved.</string>
-    <string name="response_received">questionnaire response is received.</string>
-    <string name="html_text">Current status: <font color="#ddd">UNKNOWN</font></string>
-    <string name="header_observation">Observations</string>
-    <string name="header_conditions">Conditions</string>
-    <string name="message_no_datetime">No effective DateTime</string>
-    <string name="complete_survey">Complete Survey</string>
-    <string name="risk_status">Current status: </string>
-    <string name="unknown">UNKNOWN</string>
-    <string name="none">none</string>
-    <string name="description_status">Status</string>
-    <string name="open">Open</string>
-    <string name="close">Close</string>
-    <string name="sync_menu">Sync</string>
-    <string name="last_sync">Last sync</string>
-    <string name="syncing">Syncing</string>
-    <string name="sync">Sync</string>
-    <string name="button_login">Log in</string>
-    <string name="header_encounters">Encounters</string>
-    <string name="component_nav_heading">Components</string>
-    <string name="layout_nav_heading">Layouts</string>
-    <string name="behavior_nav_heading">Behaviors</string>
-    <string name="error">Error</string>
-    <string name="open_questionnaire">Open questionnaire</string>
-    <string name="current_location_label">Current Location : </string>
-    <string name="no_location_selected">No Location Selected</string>
-=======
   <string name="message_patient_updated">Patient is updated.</string>
   <string name="message_encounter_updated">Encounter is updated.</string>
   <string name="inputs_missing">Inputs are missing.</string>
@@ -113,5 +82,4 @@
   <string name="current_location_label">Current Location : </string>
   <string name="no_location_selected">No Location Selected</string>
   <string name="header_visits">Visit Header</string>
->>>>>>> 4ce459c3
 </resources>