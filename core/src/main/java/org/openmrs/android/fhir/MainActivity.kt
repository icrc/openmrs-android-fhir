--- conflicted
+++ resolved
@@ -40,6 +40,7 @@
 import android.view.ViewGroup
 import android.view.inputmethod.InputMethodManager
 import android.widget.TextView
+import android.widget.Toast
 import androidx.activity.viewModels
 import androidx.appcompat.app.ActionBarDrawerToggle
 import androidx.appcompat.app.AlertDialog
@@ -176,8 +177,6 @@
     return false
   }
 
-<<<<<<< HEAD
-=======
   private fun onSyncPress() {
     if (!isTokenExpired() && viewModel.networkStatus.value) {
       viewModel.triggerOneTimeSync(applicationContext)
@@ -195,12 +194,10 @@
     Toast.makeText(this, message, Toast.LENGTH_SHORT).show()
   }
 
->>>>>>> f9c37a1f
   private fun observeSyncState() {
     lifecycleScope.launch {
       viewModel.pollState.collect {
         Timber.d("observerSyncState: pollState Got status $it")
-<<<<<<< HEAD
         handleCurrentSyncJobStatus(it)
       }
       viewModel.pollPeriodicSyncJobStatus.collect {
@@ -221,20 +218,6 @@
           viewModel.handleStartSync()
         } else {
           viewModel.handleInProgressSync(syncJobStatus)
-=======
-        when (it) {
-          is CurrentSyncJobStatus.Enqueued -> showToast(getString(R.string.sync_started))
-          is CurrentSyncJobStatus.Running -> showToast(getString(R.string.sync_in_progress))
-          is CurrentSyncJobStatus.Succeeded -> {
-            showToast(getString(R.string.sync_succeeded_at, it.timestamp))
-            viewModel.updateLastSyncTimestamp()
-          }
-          is CurrentSyncJobStatus.Failed -> {
-            showToast(getString(R.string.sync_failed_at, it.timestamp))
-            viewModel.updateLastSyncTimestamp()
-          }
-          else -> showToast(getString(R.string.sync_unknown_state))
->>>>>>> f9c37a1f
         }
       }
       is CurrentSyncJobStatus.Succeeded -> {
