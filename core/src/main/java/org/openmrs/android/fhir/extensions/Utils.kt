/*
* BSD 3-Clause License
*
* Redistribution and use in source and binary forms, with or without
* modification, are permitted provided that the following conditions are met:
*
* 1. Redistributions of source code must retain the above copyright notice, this
*    list of conditions and the following disclaimer.
*
* 2. Redistributions in binary form must reproduce the above copyright notice,
*    this list of conditions and the following disclaimer in the documentation
*    and/or other materials provided with the distribution.
*
* 3. Neither the name of the copyright holder nor the names of its
*    contributors may be used to endorse or promote products derived from
*    this software without specific prior written permission.
*
* THIS SOFTWARE IS PROVIDED BY THE COPYRIGHT HOLDERS AND CONTRIBUTORS "AS IS"
* AND ANY EXPRESS OR IMPLIED WARRANTIES, INCLUDING, BUT NOT LIMITED TO, THE
* IMPLIED WARRANTIES OF MERCHANTABILITY AND FITNESS FOR A PARTICULAR PURPOSE ARE
* DISCLAIMED. IN NO EVENT SHALL THE COPYRIGHT HOLDER OR CONTRIBUTORS BE LIABLE
* FOR ANY DIRECT, INDIRECT, INCIDENTAL, SPECIAL, EXEMPLARY, OR CONSEQUENTIAL
* DAMAGES (INCLUDING, BUT NOT LIMITED TO, PROCUREMENT OF SUBSTITUTE GOODS OR
* SERVICES; LOSS OF USE, DATA, OR PROFITS; OR BUSINESS INTERRUPTION) HOWEVER
* CAUSED AND ON ANY THEORY OF LIABILITY, WHETHER IN CONTRACT, STRICT LIABILITY,
* OR TORT (INCLUDING NEGLIGENCE OR OTHERWISE) ARISING IN ANY WAY OUT OF THE USE
* OF THIS SOFTWARE, EVEN IF ADVISED OF THE POSSIBILITY OF SUCH DAMAGE.
*/
package org.openmrs.android.fhir.extensions

<<<<<<< HEAD
import android.util.Base64
=======
import android.app.Activity
import android.graphics.Color
import android.view.View
import com.google.android.material.snackbar.Snackbar
>>>>>>> 8a294af9
import com.squareup.moshi.Moshi

inline fun <reified T> T.toJson(): String {
  return Moshi.Builder().build().adapter(T::class.java).toJson(this)
}

inline fun <reified T> String.fromJson(): T? {
  return Moshi.Builder().build().adapter(T::class.java).fromJson(this)
}

<<<<<<< HEAD
fun ByteArray.encodeToString() : String {
  return Base64.encodeToString(this, Base64.DEFAULT)
}

fun String.decodeToByteArray() : ByteArray {
  return Base64.decode(this, Base64.DEFAULT)
}

val Int.minutesInMillis: Long
  get() = this * 60 * 1000L

val Int.hoursInMillis: Long
  get() = this * 60 * 60 * 1000L
=======
fun showSnackBar(
  activity: Activity,
  message: String,
  action: String? = null,
  actionListener: View.OnClickListener? = null,
  duration: Int = Snackbar.LENGTH_SHORT,
) {
  val snackBar =
    Snackbar.make(activity.findViewById(android.R.id.content), message, duration)
      .setBackgroundTint(Color.GRAY)
      .setTextColor(Color.WHITE)
  if (action != null && actionListener != null) {
    snackBar.setAction(action, actionListener)
  }
  snackBar.show()
}
>>>>>>> 8a294af9
<|MERGE_RESOLUTION|>--- conflicted
+++ resolved
@@ -28,14 +28,11 @@
 */
 package org.openmrs.android.fhir.extensions
 
-<<<<<<< HEAD
-import android.util.Base64
-=======
 import android.app.Activity
 import android.graphics.Color
 import android.view.View
 import com.google.android.material.snackbar.Snackbar
->>>>>>> 8a294af9
+import android.util.Base64
 import com.squareup.moshi.Moshi
 
 inline fun <reified T> T.toJson(): String {
@@ -46,21 +43,6 @@
   return Moshi.Builder().build().adapter(T::class.java).fromJson(this)
 }
 
-<<<<<<< HEAD
-fun ByteArray.encodeToString() : String {
-  return Base64.encodeToString(this, Base64.DEFAULT)
-}
-
-fun String.decodeToByteArray() : ByteArray {
-  return Base64.decode(this, Base64.DEFAULT)
-}
-
-val Int.minutesInMillis: Long
-  get() = this * 60 * 1000L
-
-val Int.hoursInMillis: Long
-  get() = this * 60 * 60 * 1000L
-=======
 fun showSnackBar(
   activity: Activity,
   message: String,
@@ -77,4 +59,17 @@
   }
   snackBar.show()
 }
->>>>>>> 8a294af9
+
+fun ByteArray.encodeToString() : String {
+  return Base64.encodeToString(this, Base64.DEFAULT)
+}
+
+fun String.decodeToByteArray() : ByteArray {
+  return Base64.decode(this, Base64.DEFAULT)
+}
+
+val Int.minutesInMillis: Long
+  get() = this * 60 * 1000L
+
+val Int.hoursInMillis: Long
+  get() = this * 60 * 60 * 1000L