--- conflicted
+++ resolved
@@ -65,21 +65,6 @@
   snackBar.show()
 }
 
-<<<<<<< HEAD
-fun ByteArray.encodeToString() : String {
-  return Base64.encodeToString(this, Base64.DEFAULT)
-}
-
-fun String.decodeToByteArray() : ByteArray {
-  return Base64.decode(this, Base64.DEFAULT)
-}
-
-val Int.minutesInMillis: Long
-  get() = this * 60 * 1000L
-
-val Int.hoursInMillis: Long
-  get() = this * 60 * 60 * 1000L
-=======
 fun getApplicationLogs(context: Context): File {
   val logFile = File(context.cacheDir, "app_logs.txt")
   Runtime.getRuntime().exec("logcat -d -f ${logFile.absolutePath}")
@@ -100,4 +85,17 @@
     null
   }
 }
->>>>>>> 397150cb
+
+fun ByteArray.encodeToString() : String {
+  return Base64.encodeToString(this, Base64.DEFAULT)
+}
+
+fun String.decodeToByteArray() : ByteArray {
+  return Base64.decode(this, Base64.DEFAULT)
+}
+
+val Int.minutesInMillis: Long
+  get() = this * 60 * 1000L
+
+val Int.hoursInMillis: Long
+  get() = this * 60 * 60 * 1000L