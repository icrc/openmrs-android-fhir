--- conflicted
+++ resolved
@@ -60,11 +60,8 @@
 import kotlinx.coroutines.flow.first
 import kotlinx.coroutines.flow.shareIn
 import kotlinx.coroutines.launch
-<<<<<<< HEAD
 import org.hl7.fhir.r4.model.Patient
-=======
 import org.openmrs.android.fhir.FhirApplication
->>>>>>> f9c37a1f
 import org.openmrs.android.fhir.auth.dataStore
 import org.openmrs.android.fhir.data.FhirSyncWorker
 import org.openmrs.android.fhir.data.IdentifierTypeManager
@@ -237,7 +234,6 @@
         ?: Sync.getLastSyncTimestamp(applicationContext)?.toLocalDateTime()?.format(formatter) ?: ""
   }
 
-<<<<<<< HEAD
   /*
   Handle sync
    */
@@ -355,7 +351,8 @@
         }
       }
     }
-=======
+  }
+
   fun registerNetworkCallback() {
     connectivityManager.registerDefaultNetworkCallback(networkCallBack)
   }
@@ -376,7 +373,6 @@
 
   fun setStopSync(stopSync: Boolean) {
     this._stopSync = stopSync
->>>>>>> f9c37a1f
   }
 
   companion object {
