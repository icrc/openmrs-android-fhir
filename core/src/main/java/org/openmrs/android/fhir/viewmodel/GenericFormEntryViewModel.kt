/*
* BSD 3-Clause License
*
* Redistribution and use in source and binary forms, with or without
* modification, are permitted provided that the following conditions are met:
*
* 1. Redistributions of source code must retain the above copyright notice, this
*    list of conditions and the following disclaimer.
*
* 2. Redistributions in binary form must reproduce the above copyright notice,
*    this list of conditions and the following disclaimer in the documentation
*    and/or other materials provided with the distribution.
*
* 3. Neither the name of the copyright holder nor the names of its
*    contributors may be used to endorse or promote products derived from
*    this software without specific prior written permission.
*
* THIS SOFTWARE IS PROVIDED BY THE COPYRIGHT HOLDERS AND CONTRIBUTORS "AS IS"
* AND ANY EXPRESS OR IMPLIED WARRANTIES, INCLUDING, BUT NOT LIMITED TO, THE
* IMPLIED WARRANTIES OF MERCHANTABILITY AND FITNESS FOR A PARTICULAR PURPOSE ARE
* DISCLAIMED. IN NO EVENT SHALL THE COPYRIGHT HOLDER OR CONTRIBUTORS BE LIABLE
* FOR ANY DIRECT, INDIRECT, INCIDENTAL, SPECIAL, EXEMPLARY, OR CONSEQUENTIAL
* DAMAGES (INCLUDING, BUT NOT LIMITED TO, PROCUREMENT OF SUBSTITUTE GOODS OR
* SERVICES; LOSS OF USE, DATA, OR PROFITS; OR BUSINESS INTERRUPTION) HOWEVER
* CAUSED AND ON ANY THEORY OF LIABILITY, WHETHER IN CONTRACT, STRICT LIABILITY,
* OR TORT (INCLUDING NEGLIGENCE OR OTHERWISE) ARISING IN ANY WAY OUT OF THE USE
* OF THIS SOFTWARE, EVEN IF ADVISED OF THE POSSIBILITY OF SUCH DAMAGE.
*/
package org.openmrs.android.fhir.viewmodel

import android.content.Context
import androidx.lifecycle.LiveData
import androidx.lifecycle.MutableLiveData
import androidx.lifecycle.SavedStateHandle
import androidx.lifecycle.ViewModel
import androidx.lifecycle.viewModelScope
import ca.uhn.fhir.context.FhirContext
import ca.uhn.fhir.context.FhirVersionEnum
import com.google.android.fhir.FhirEngine
import com.google.android.fhir.datacapture.mapping.ResourceMapper
import com.google.android.fhir.datacapture.validation.Invalid
import com.google.android.fhir.datacapture.validation.QuestionnaireResponseValidator
import dagger.assisted.Assisted
import dagger.assisted.AssistedFactory
import dagger.assisted.AssistedInject
import java.time.ZoneId
import java.util.Date
import kotlinx.coroutines.flow.first
import kotlinx.coroutines.launch
import org.hl7.fhir.r4.model.Bundle
import org.hl7.fhir.r4.model.CodeableConcept
import org.hl7.fhir.r4.model.Coding
import org.hl7.fhir.r4.model.Condition
import org.hl7.fhir.r4.model.DateTimeType
import org.hl7.fhir.r4.model.Encounter
import org.hl7.fhir.r4.model.Observation
import org.hl7.fhir.r4.model.Period
import org.hl7.fhir.r4.model.Questionnaire
import org.hl7.fhir.r4.model.QuestionnaireResponse
import org.hl7.fhir.r4.model.Reference
import org.hl7.fhir.r4.model.Resource
import org.openmrs.android.fhir.Constants
import org.openmrs.android.fhir.auth.dataStore
import org.openmrs.android.fhir.data.PreferenceKeys
import org.openmrs.android.fhir.di.ViewModelAssistedFactory
import org.openmrs.android.fhir.extensions.convertDateAnswersToDateTime
import org.openmrs.android.fhir.extensions.generateUuid
import org.openmrs.android.fhir.extensions.getQuestionnaireOrFromAssets
import org.openmrs.android.helpers.OpenMRSHelper

/** ViewModel for Generic questionnaire screen {@link GenericFormEntryFragment}. */
class GenericFormEntryViewModel
@AssistedInject
constructor(
  private val applicationContext: Context,
  private val fhirEngine: FhirEngine,
  private val openMRSHelper: OpenMRSHelper,
  @Assisted val state: SavedStateHandle,
) : ViewModel() {

  @AssistedFactory
  interface Factory : ViewModelAssistedFactory<GenericFormEntryViewModel> {
    override fun create(handle: SavedStateHandle): GenericFormEntryViewModel
  }

  private val parser = FhirContext.forCached(FhirVersionEnum.R4).newJsonParser()
  private val _questionnaire = MutableLiveData<Questionnaire>()
  val questionnaire: LiveData<Questionnaire> = _questionnaire
  private val _questionnaireJson = MutableLiveData<String>()
  val questionnaireJson: LiveData<String> = _questionnaireJson
  val isResourcesSaved = MutableLiveData<String>()
  val encounterType = getEncounterTypeValue()
  val isLoading = MutableLiveData<Boolean>()

  fun getEncounterQuestionnaire(questionnaireId: String) {
    viewModelScope.launch {
      _questionnaire.value =
        fhirEngine.getQuestionnaireOrFromAssets(
          questionnaireId,
          applicationContext,
          parser,
        )
      if (questionnaire == null) {
        _questionnaireJson.value = ""
      } else {
        _questionnaireJson.value = parser.encodeResourceToString(_questionnaire.value)
      }
    }
  }

  fun getEncounterTypeValue(): String? {
    return _questionnaire.value
      ?.code
      ?.firstOrNull { it.system == "http://fhir.openmrs.org/code-system/encounter-type" }
      ?.code
  }

  suspend fun createWrapperVisit(patientId: String): Encounter {
    val localDate = Date().toInstant().atZone(ZoneId.systemDefault()).toLocalDate()
    val localStartOfDay = localDate.atStartOfDay()

    val visitDate = Date.from(localStartOfDay.atZone(ZoneId.systemDefault()).toInstant())

    val visit =
      Encounter().apply {
        subject = Reference("Patient/$patientId")
        status = Encounter.EncounterStatus.INPROGRESS
        setPeriod(
          Period().apply {
            start = visitDate
            end = visitDate
          },
        )

        addParticipant(openMRSHelper.createVisitParticipant())
        addLocation(
          Encounter.EncounterLocationComponent().apply {
            location = openMRSHelper.getCurrentAuthLocation()
          },
        )
        addType(
          CodeableConcept().apply {
            coding =
              listOf(
                Coding().apply {
                  system = Constants.VISIT_TYPE_CODE_SYSTEM
                  code = Constants.VISIT_TYPE_UUID
                  display = "Facility Visit"
                },
              )
          },
        )
      }

    fhirEngine.create(visit)

    return visit
  }

  /**
   * Saves generic encounter questionnaire response into the application database.
   *
   * @param questionnaireResponse generic encounter questionnaire response
   */
  fun saveEncounter(
    questionnaireResponse: QuestionnaireResponse,
    patientId: String,
    encounterId: String,
  ) {
    viewModelScope.launch {
      val questionnaireId = state.get<String>("questionnaire_id")

      if (questionnaireId.isNullOrBlank()) {
        throw IllegalArgumentException("No questionnaire ID provided")
      }

      val questionnaire: Questionnaire? =
        fhirEngine.getQuestionnaireOrFromAssets(
          questionnaireId,
          applicationContext,
          parser,
        )

      if (questionnaire == null) {
        throw IllegalStateException("No questionnaire resource found with ID: $questionnaireId")
      }

      if (
        QuestionnaireResponseValidator.validateQuestionnaireResponse(
            questionnaire,
            questionnaireResponse,
            applicationContext,
          )
          .values
          .flatten()
          .any { it is Invalid }
      ) {
        isResourcesSaved.value = "MISSING/$patientId"
        return@launch
      }

      convertDateAnswersToDateTime(questionnaireResponse)
      val bundle = ResourceMapper.extract(questionnaire, questionnaireResponse)
      val patientReference = Reference("Patient/$patientId")

      val visit: Encounter
      if (Constants.WRAP_ENCOUNTER) {
        visit = createWrapperVisit(patientId)
      } else {
        visit = openMRSHelper.getActiveVisit(patientId, true)!!
      }

      saveResources(bundle, patientReference, questionnaire, encounterId, visit.idPart)
      isResourcesSaved.value = "SAVED/$patientId"
    }
  }

  private suspend fun saveResources(
    bundle: Bundle,
    patientReference: Reference,
    questionnaire: Questionnaire,
    encounterId: String,
    visitId: String,
  ) {
    val encounterReference = Reference("Encounter/$encounterId")
    val locationId = applicationContext.dataStore.data.first()[PreferenceKeys.LOCATION_ID]
    val encounterType =
      questionnaire.code.firstOrNull {
        it.system == "http://fhir.openmrs.org/code-system/encounter-type"
      }
    val omrsForm =
      questionnaire.code.firstOrNull {
        it.system == "http://fhir.openmrs.org/core/StructureDefinition/omrs-form"
      }
    val encounterDate: Date
    if (Constants.WRAP_ENCOUNTER) {
      val localDate = Date().toInstant().atZone(ZoneId.systemDefault()).toLocalDate()
      val localStartOfDay = localDate.atStartOfDay()
      encounterDate = Date.from(localStartOfDay.atZone(ZoneId.systemDefault()).toInstant())
    } else {
      encounterDate = Date()
    }

    bundle.entry
      .mapNotNull { it.resource as? Encounter }
      .forEach { encounter ->
        encounter.apply {
          subject = patientReference
          id = encounterId
          status = Encounter.EncounterStatus.FINISHED
          partOf = Reference("Encounter/$visitId")
          setPeriod(
            Period().apply {
              start = encounterDate
              end = encounterDate
            },
          )
          addParticipant(openMRSHelper.createEncounterParticipant())
          addLocation(
            Encounter.EncounterLocationComponent().apply {
              location = Reference("Location/$locationId")
            },
          )

          addType(
            CodeableConcept().apply {
              coding =
                listOf(
                  Coding().apply {
                    system = encounterType?.system
                    code = encounterType?.code
                    display = encounterType?.display
                  },
                )
            },
          )
          addType(
            CodeableConcept().apply {
              coding =
                listOf(
                  Coding().apply {
                    system = omrsForm?.system
                    code = omrsForm?.code
                    display = omrsForm?.display
                  },
                )
            },
          )
          saveResourceToDatabase(this)
        }
      }

    bundle.entry.forEach {
      when (val resource = it.resource) {
        is Observation -> {
          if (resource.hasCode() && resource.hasValue()) {
            when (val value = resource.value) {
              is CodeableConcept -> {
                val codings = value.coding
                codings.forEach { coding ->
                  val obs =
                    Observation().apply {
                      id = generateUuid()
                      code = resource.code
                      subject = patientReference
                      encounter = encounterReference
                      status = Observation.ObservationStatus.FINAL
                      effective = DateTimeType(Date())
                      this.value = CodeableConcept().addCoding(coding)
                    }
                  saveResourceToDatabase(obs)
                }
              }
              else -> {
                val obs =
                  Observation().apply {
                    id = generateUuid()
                    code = resource.code
                    subject = patientReference
                    encounter = encounterReference
                    status = Observation.ObservationStatus.FINAL
                    effective = DateTimeType(Date())
                    this.value = value
                  }
                saveResourceToDatabase(obs)
              }
            }
          }
        }
        is Condition -> {
          if (resource.hasCode()) {
            resource.id = generateUuid()
            resource.subject = patientReference
            resource.encounter = encounterReference
            saveResourceToDatabase(resource)
          }
        }
      }
    }
  }

  private suspend fun saveResourceToDatabase(resource: Resource) {
    fhirEngine.create(resource)
  }
<<<<<<< HEAD

  private fun generateUuid(): String {
    return UUID.randomUUID().toString()
  }

  fun updateQuestionnaire(updated: Questionnaire) {
    _questionnaire.value = updated
    _questionnaireJson.value = parser.encodeResourceToString(updated)
  }
=======
>>>>>>> f29b1bbb
}<|MERGE_RESOLUTION|>--- conflicted
+++ resolved
@@ -342,7 +342,6 @@
   private suspend fun saveResourceToDatabase(resource: Resource) {
     fhirEngine.create(resource)
   }
-<<<<<<< HEAD
 
   private fun generateUuid(): String {
     return UUID.randomUUID().toString()
@@ -352,6 +351,4 @@
     _questionnaire.value = updated
     _questionnaireJson.value = parser.encodeResourceToString(updated)
   }
-=======
->>>>>>> f29b1bbb
 }