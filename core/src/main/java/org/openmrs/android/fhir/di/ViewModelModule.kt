--- conflicted
+++ resolved
@@ -74,11 +74,11 @@
 
   @Binds
   @IntoMap
-<<<<<<< HEAD
+  @ViewModelKey(SyncInfoViewModel::class)
+  abstract fun bindSyncInfoViewModel(viewmodel: SyncInfoViewModel): ViewModel
+
+  @Binds
+  @IntoMap
   @ViewModelKey(BasicLoginActivityViewModel::class)
   abstract fun bindBasicLoginActivityViewModel(viewmodel: BasicLoginActivityViewModel): ViewModel
-=======
-  @ViewModelKey(SyncInfoViewModel::class)
-  abstract fun bindSyncInfoViewModel(viewmodel: SyncInfoViewModel): ViewModel
->>>>>>> 8a294af9
 }