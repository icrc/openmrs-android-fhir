--- conflicted
+++ resolved
@@ -102,7 +102,23 @@
     replace(current)
   }
 
-<<<<<<< HEAD
+  fun endSessionRequest(pendingIntentSuccess: PendingIntent, pendingIntentCancel: PendingIntent) {
+    val authConfig = AuthConfiguration.getInstance(context)
+    current.authorizationServiceConfiguration?.let {
+      val endSessionRequest =
+        EndSessionRequest.Builder(it)
+          .setIdTokenHint(current.idToken)
+          .setPostLogoutRedirectUri(authConfig.redirectUri)
+          .build()
+      val authService = AuthorizationService(context)
+      authService.performEndSessionRequest(
+        endSessionRequest,
+        pendingIntentSuccess,
+        pendingIntentCancel,
+      )
+    }
+  }
+
   fun getAuthMethod(): AuthMethod {
     val authMethod = FhirApplication.authMethod(context)
     return AuthMethod.fromValue(authMethod)
@@ -208,25 +224,6 @@
     context.dataStore.edit { pref -> pref[failedAttemptsKey] = value }
   }
 
-=======
-  fun endSessionRequest(pendingIntentSuccess: PendingIntent, pendingIntentCancel: PendingIntent) {
-    val authConfig = AuthConfiguration.getInstance(context)
-    current.authorizationServiceConfiguration?.let {
-      val endSessionRequest =
-        EndSessionRequest.Builder(it)
-          .setIdTokenHint(current.idToken)
-          .setPostLogoutRedirectUri(authConfig.redirectUri)
-          .build()
-      val authService = AuthorizationService(context)
-      authService.performEndSessionRequest(
-        endSessionRequest,
-        pendingIntentSuccess,
-        pendingIntentCancel,
-      )
-    }
-  }
-
->>>>>>> 8a294af9
   companion object {
     @SuppressLint("StaticFieldLeak") private var INSTANCE: AuthStateManager? = null
 
