--- conflicted
+++ resolved
@@ -519,7 +519,6 @@
         name="removed_patient_list_from_sync"
     >Lista de pacientes eliminada de la sincronización</string>
     <string name="location_updated">Ubicación actualizada</string>
-<<<<<<< HEAD
     <string name="start_time_with_value">Hora de inicio: %1$s</string>
     <string
         name="sync_session_progress"
@@ -527,9 +526,7 @@
     <string name="completed_at_with_value">Completado a las: %1$s</string>
     <string name="errors_with_count">Errores: %1$d</string>
     <string name="delete">Eliminar</string>
-=======
     <string name="discard">Descartar</string>
->>>>>>> 9a0dcf62
 
 
 </resources>