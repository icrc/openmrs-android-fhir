<?xml version="1.0" encoding="utf-8" ?>
<resources>
    <string name="section_patient_management">GESTIÓN DE PACIENTES</string>
    <string name="title_add_patient">Agregar paciente</string>
    <string name="subtitle_add_patient">Registrar un nuevo paciente</string>
    <string name="title_search_patient">Buscar paciente</string>
    <string name="subtitle_search_patient">Ver y gestionar pacientes</string>
    <string name="title_custom_patient_list">Lista(s) de pacientes</string>
    <string
        name="subtitle_custom_patient_list"
    >Cargar una lista de pacientes guardada</string>
    <string name="section_encounters">ENCUENTROS</string>
    <string name="title_group_encounter">Iniciar sesión grupal/familiar</string>
    <string
        name="subtitle_group_encounter"
    >Iniciar sesión con varios pacientes</string>
    <string name="section_system">SISTEMA</string>
    <string name="title_sync_info">Información de sincronización</string>
    <string name="sync_info">Información de sincronización</string>
    <string
        name="subtitle_sync_info"
    >Ver recursos pendientes de sincronización</string>
    <string name="title_unsynced_resources">Recursos no sincronizados</string>
    <string
        name="subtitle_unsynced_resources"
    >Ver procesos de sincronización</string>

    <string name="title_patient_list">Pacientes Registrados</string>
    <string name="title_patient_detail">Detalle del Paciente de Muestra</string>
    <string name="patient_details_title">Detalles del paciente</string>
    <string name="register_patient">Registrar Paciente</string>
    <string name="menu_about">Acerca de Fhir Engine</string>
    <string name="menu_sync_resources">Sincronizar Recursos</string>
    <string name="menu_patient_edit">@string/edit_patient</string>

    <!-- For display observations in brief, for a patient -->
    <string name="observation_brief_text">%1$s: %2$s\nEfectivo: %3$s</string>
    <string
        name="query_hint_patient_search"
    >Buscar por Nombre de Paciente</string>
    <string
        name="cancel_questionnaire_message"
    >¿Estás seguro de que quieres descartar las respuestas?</string>
    <string name="patient_id">Id</string>
    <string name="patient_name">Nombre</string>
    <string name="patient_gender">Género</string>
    <string name="patient_dob">FDN</string>
    <string name="patient_phone_number">Número de Teléfono</string>
    <string name="patient_city">Ciudad</string>
    <string name="patient_country">País</string>
    <string name="patient_is_active">Activo</string>
    <string name="patient_property_mobile">Número de Móvil</string>
    <string name="patient_property_address">Dirección</string>
    <string name="patient_property_dob">Fecha de Nacimiento</string>
    <string name="patient_property_gender">Género</string>
    <string name="edit_patient">Editar Paciente</string>
    <string name="new_encounter">Nuevo Encuentro</string>
    <string name="create_encounter">Crear Encuentro</string>
    <string name="edit_encounter">Editar Encuentro</string>
    <string name="location">Ubicación</string>
    <string name="identifier">Identificador</string>
    <string name="select_a_location">Seleccionar una Ubicación</string>
    <string
        name="create_encounter_fragment_headline"
    >¿Qué formulario te gustaría usar?</string>
    <string name="select_patient_lists">Seleccionar Listas de Pacientes</string>
    <string
        name="select_identifier_types"
    >Seleccionar Tipos de Identificador</string>
    <string name="submit">Enviar</string>
    <string name="message_syncing">Sincronizando\u2026</string>

    <string name="message_patient_updated">Paciente actualizado.</string>
    <string name="message_encounter_updated">Encuentro actualizado.</string>
    <string name="inputs_missing">Faltan datos de entrada.</string>
    <string name="resources_saved">Recursos guardados.</string>
    <string
        name="response_received"
    >Se recibió la respuesta del cuestionario.</string>
    <string name="html_text">Estado actual: <font
            color="#ddd"
        >DESCONOCIDO</font></string>
    <string name="header_observation">Observaciones</string>
    <string name="header_conditions">Condiciones</string>
    <string name="message_no_datetime">Sin fecha/hora efectiva</string>
    <string name="complete_survey">Completar Encuesta</string>
    <string name="risk_status">Estado actual: </string>
    <string name="unknown">DESCONOCIDO</string>
    <string name="none">ninguno</string>
    <string name="description_status">Estado</string>
    <string name="open">Abierto</string>
    <string name="close">Cerrado</string>
    <string name="sync_menu">Sincronizar</string>
    <string name="last_sync">Última sincronización</string>
    <string name="syncing">Sincronizando</string>
    <string name="sync">Sincronizar</string>
    <string name="button_login">Iniciar sesión</string>
    <string name="header_encounters">Encuentros</string>
    <string name="component_nav_heading">Componentes</string>
    <string name="layout_nav_heading">Diseños</string>
    <string name="behavior_nav_heading">Comportamientos</string>
    <string name="error">Error</string>
    <string name="open_questionnaire">Abrir cuestionario</string>
    <string name="current_location_label">Ubicación Actual : </string>
    <string name="no_location_selected">Ninguna Ubicación Seleccionada</string>
    <string
        name="patient_unsynced_info"
    >La información del paciente se sincronizará con\nPearl la próxima vez que estés en línea</string>
    <string name="header_visits">Encabezado de Visitas</string>
    <string name="online">En línea</string>
    <string name="offline">Sin conexión</string>
    <string name="yes">Sí</string>
    <string name="no">No</string>
    <string
        name="no_and_don_t_ask_me_again"
    >No, y no volver a preguntar</string>
    <string name="login_expired">Sesión expirada</string>
    <string
        name="session_expired"
    >Tu sesión ha expirado. ¿Quieres iniciar sesión de nuevo?</string>
    <string name="logout">Cerrar sesión</string>
    <string
        name="logout_message"
    >¿Estás seguro de que quieres cerrar sesión? \n\nSi continúas, todos los datos de esta aplicación se eliminarán permanentemente. \nEsto incluye todos los recursos, sesiones de usuario, base de datos, etc.</string>
    <string
        name="logout_unavailable_internet_only_message"
    >No es posible cerrar sesión cuando el servidor no está disponible. Vuelve a conectarte cuando el servidor esté disponible e inténtalo de nuevo.</string>
    <string
        name="logout_unavailable_offline_message"
    >No es posible cerrar sesión sin conexión. Vuelve a conectarte a Internet e inténtalo de nuevo.</string>
    <string name="sync_in_progress">Sincronización: en progreso</string>
    <string name="sync_started">Sincronización: iniciada</string>
    <string
        name="sync_succeeded_at"
    >Sincronización: completada a las %1$s</string>
    <string name="sync_failed_at">Sincronización: fallida a las %1$s</string>
    <string
        name="sync_unknown_state"
    >Sincronización: estado desconocido.</string>
    <string name="sync_terminated">Sincronización: Terminada</string>
    <string name="logging_out">Cerrando sesión..</string>
    <string
        name="sync_device_offline_message"
    >Dispositivo sin conexión. La sincronización se reanudará tan pronto como el dispositivo esté en línea</string>
    <string name="settings">Ajustes</string>
    <string name="save">Guardar</string>
    <string name="cancel">Cancelar</string>
    <string
        name="token_expiry_delay_text"
    >Retraso antes del Diálogo de Expiración del Token (en Minutos)</string>
    <string
        name="check_network_connectivity"
    >Verificar Conectividad de Red</string>
    <string name="enable_notifications">Activar Notificaciones</string>
    <string name="settings_discarded">Ajustes Descartados</string>
    <string name="settings_saved">Ajustes Guardados</string>
    <string
        name="token_check_delay_in_minutes"
    >Retraso de Verificación de Token (en minutos)</string>
    <string name="token_check_delay">Retraso de Verificación de Token</string>
    <string
        name="periodic_sync_delay_in_minutes"
    >Retraso de Sincronización Periódica (en minutos)</string>
    <string
        name="periodic_sync_delay"
    >Retraso de Sincronización Periódica</string>
    <string name="send_diagnostics">Enviar Diagnósticos</string>
    <string
        name="diagnostics_message"
    >¿Quieres enviar un informe completo de diagnóstico de la aplicación al equipo de desarrolladores?\nIncluye: Registros de la Aplicación e Información de Sincronización</string>
    <string name="username">Nombre de usuario</string>
    <string name="password">Contraseña</string>
    <string
        name="username_password_empty"
    >El nombre de usuario o la contraseña no pueden estar vacíos.</string>
    <string
        name="invalid_username_password"
    >Inicio de sesión fallido. Por favor, comprueba tus credenciales.</string>
    <string
        name="no_internet_connection"
    >Sin conexión a internet. Por favor, comprueba tu red e inténtalo de nuevo.</string>
    <string
        name="something_went_wrong"
    >Algo salió mal. Por favor, inténtalo de nuevo.</string>
    <string
        name="locked_out_message"
    >Demasiados intentos fallidos. Por favor, inténtalo más tarde.</string>
    <string
        name="questionnaire_error_message"
    >Ocurrió un error al cargar el cuestionario, ¡por favor sincroniza e inténtalo de nuevo más tarde!</string>
    <string name="connection_restored">Conexión restaurada</string>
    <string
        name="do_you_want_to_continue_sync"
    >¿Quieres continuar con la sincronización?</string>
    <string
        name="location_unassigned_select_location"
    >Ubicación no asignada, por favor selecciona la ubicación de nuevo…</string>
    <string
        name="no_patients_available_register_a_new_one_using_the_button_below"
    >No hay Pacientes Disponibles, Registra uno nuevo usando el botón de abajo</string>
    <string name="observation">Observación</string>
    <string name="download_observation">Descargar Observación</string>
    <string name="delete_observation">Eliminar Observación</string>
    <string name="expand">Expandir</string>
    <string name="encounter">Encuentro</string>
    <string name="download_encounter">Descargar Encuentro</string>
    <string name="delete_encounter">Eliminar Encuentro</string>
    <string name="download_patient">Descargar Paciente</string>
    <string name="delete_patient">Eliminar Paciente</string>
    <string name="empty_state_icon">Icono de Estado Vacío</string>
    <string
        name="no_unsynced_resources_available"
    >No Hay Recursos no Sincronizados Disponibles</string>
    <string name="delete_all">Eliminar Todos</string>
    <string name="download_all">Descargar Todos</string>
    <string
        name="no_locations_available"
    >No hay Ubicaciones disponibles.</string>
    <string
        name="no_patient_list_available"
    >No hay Lista de Pacientes disponible</string>
    <string name="task_image">Imagen de Tarea</string>
    <string name="patient_list">Lista de pacientes</string>
    <string name="select_location">Seleccionar Ubicación</string>
    <string name="select_patient_list">Seleccionar Lista de Pacientes</string>
    <string
        name="search_identifier_types"
    >Buscar Tipos de Identificador</string>
    <string name="search_a_location">Buscar una ubicación</string>
    <string name="next">Siguiente</string>
    <string name="search_patient_lists">Buscar listas de pacientes</string>
    <string
        name="no_sync_info_available"
    >No Hay Información de Sincronización Disponible</string>
    <string name="clear_sync_data">Borrar Datos de Sincronización</string>
    <string name="encounter_date">Fecha del Encuentro</string>
    <string name="encounter_name">Nombre del Encuentro</string>
    <string name="location_1">Ubicación 1</string>
    <string
        name="this_will_show_observations"
    >Esto mostrará las observaciones.</string>
    <string name="_50_years_old">50 años de edad</string>
    <string name="patient_list_1">Lista de Pacientes 1</string>
    <string name="start_time">Hora de inicio</string>
    <string name="downloaded">Descargado</string>
    <string name="uploaded">Subido</string>
    <string name="in_progress">En progreso</string>
    <string name="completed_at">Completado a las</string>
    <string name="errors">Errores</string>
    <string
        name="inputs_missing_for_patient"
    >Faltan datos para el paciente:</string>
    <string name="start_group_encounter">Iniciar Encuentro Grupal</string>
    <string name="next_patient">Siguiente Paciente</string>
    <string name="save_all_encounters">Guardar Todos los Encuentros</string>
    <string name="saved">GUARDADO</string>
    <string name="group_encounters">Encuentros Grupales</string>
    <string
        name="save_all_submitted_encounters"
    >Guardar Todos los Encuentros Enviados</string>
    <string
        name="do_you_want_to_save_all_submitted_encounters"
    >¿Desea guardar todos los encuentros enviados?</string>
    <string
        name="no_encounters_to_save"
    >¡No hay encuentros para guardar!</string>
    <string
        name="please_select_at_least_one_patient"
    >Por favor, seleccione al menos un paciente.</string>
    <string
        name="select_patients_for_group_encounter"
    >Seleccionar pacientes para el encuentro grupal</string>
    <string name="select_all_patients">Seleccionar todos los pacientes</string>
    <string name="create_group_encounter">Crear encuentro grupal</string>
    <string name="patient_is_saved">El paciente ha sido guardado.</string>
    <string name="inputs_are_missing">Faltan datos.</string>
    <string name="start">Iniciar</string>
    <string
        name="all_encounter_for_group_session_have_been_saved"
    >Todos los encuentros de la sesión de grupo se han guardado</string>
    <string name="do_you_want_to_exit">¿Desea salir?</string>
    <string
        name="all_patients_have_been_submitted"
    >Todos los pacientes han sido enviados</string>
    <string
        name="encounter_questionnaire_not_found_try_again_later"
    >Cuestionario del encuentro no encontrado, inténtelo más tarde</string>
    <string
        name="please_complete_the_required_fields_first"
    >¡Por favor, completa los campos obligatorios primero!</string>
    <string
        name="encounter_saved_for_patient"
    >Consulta de %1$s guardada</string>
    <string name="encounter_updated">¡Consulta actualizada!</string>
    <string
        name="all_encounters_saved_do_you_want_to_exit"
    >¡Todas las consultas guardadas! ¿Quieres salir?</string>
    <string name="close_this_window">Cerrar esta ventana</string>
    <string
        name="you_can_do_other_things_on_the_device_while_it_syncs"
    >Puede hacer otras cosas en el dispositivo mientras se sincroniza.</string>
    <string
        name="leave_the_device_in_a_location_with_good_internet_reception"
    >Deje el dispositivo en un lugar con buena conexión a Internet</string>
    <string
        name="stay_connected_to_wi_fi_or_data"
    >Manténgase conectado al Wi-Fi o a los datos móviles</string>
    <string
        name="this_can_take_up_to_10_minutes_depending_on_your_internet_connection"
    >Esto puede tardar hasta 10 minutos dependiendo de su conexión a Internet</string>
    <string name="syncing_resources">Sincronizando recursos</string>
    <string
        name="syncing_patient_data"
    >Sincronizando datos del paciente</string>
    <string name="get_started">Empezar</string>
    <string
        name="please_try_again_later"
    >Por favor, inténtelo de nuevo más tarde.</string>
    <string
        name="unknown_sync_state"
    >Estado de sincronización desconocido</string>
    <string name="sync_failed">Sincronización fallida</string>
    <string name="sync_completed">Sincronización completada</string>
    <string
        name="all_data_synchronized_successfully"
    >¡Todos los datos se han sincronizado correctamente!</string>
    <string
        name="patient_resources_are_being_synchronized"
    >Sincronizando recursos del paciente…</string>
    <string name="progress">Progreso</string>
    <string
        name="Downloading_patient_data"
    >Téléchargement des données du patient</string>
    <string
        name="uploading_patient_data"
    >Mise en ligne des données du patient</string>
    <string
        name="biometric_prompt_title"
    >Autenticación del dispositivo sin conexión</string>
    <string
        name="biometric_prompt_subtitle"
    >Use sus credenciales biométricas</string>
    <string
        name="use_device_credential"
    >Use su PIN/patrón/contraseña del dispositivo</string>
    <string name="auth_error">Error de autenticación: %1$s</string>
    <string name="auth_failed">Autenticación fallida</string>
    <string name="invalid_session">Sesión inválida</string>
    <string
        name="no_supported_offline_auth_method"
    >No hay ningún método de autenticación sin conexión compatible disponible</string>
    <string name="version">Versión</string>
    <string name="encryption_not_available">Cifrado no disponible</string>
    <string
        name="please_connect_to_the_internet_to_continue_with_authentication"
    >Por favor, conéctate a internet para continuar con la autenticación.</string>
    <string name="retry">Reintentar</string>
    <string name="exit">Salir</string>
    <string
        name="enable_offline_login_title"
    >¿Activar el inicio de sesión sin conexión?</string>
    <string name="enable_offline_login_body">
        Activa el inicio de sesión sin conexión para abrir la app con la biometría de tu dispositivo (rostro o huella) incluso sin internet.

        Notas:
        • La biometría debe estar configurada previamente en este dispositivo.
        • Si cambias o eliminas tu biometría o el bloqueo de pantalla más adelante, el inicio de sesión sin conexión se desactivará y tendrás que iniciar sesión en línea de nuevo.
    </string>
    <string name="enable_offline_login_positive">Activar</string>
    <string name="enable_offline_login_negative">Ahora no</string>
    <string
        name="setup_biometrics_to_enable_offline_login"
    >Configura la biometría (rostro/huella) en Ajustes para habilitar el inicio de sesión sin conexión.</string>
    <string
        name="password_changed"
    >Parece que el bloqueo de pantalla o la contraseña de tu cuenta ha cambiado. Por tu seguridad, el inicio de sesión sin conexión se desactivó. Inicia sesión en línea para volver a habilitar el acceso sin conexión.</string>
    <string
        name="try_logging_in_with_active_internet_connection"
    >Intenta iniciar sesión con una conexión a Internet activa</string>
    <string
        name="offline_login_unavailable"
    >¡Inicio de sesión sin conexión no disponible!</string>
    <string
        name="error_encountered_while_setting_offline_login"
    >Se produjo un error al configurar el inicio de sesión sin conexión</string>
    <string
        name="auth_error_offline_login"
    >Error de autenticación: No se puede configurar el inicio de sesión sin conexión ahora, inténtelo de nuevo más tarde</string>
    <string
        name="auth_failed_offline_login"
    >¡Autenticación fallida! No se puede configurar el inicio de sesión sin conexión ahora</string>
    <string
        name="connect_internet_to_select_patient_list"
    >Por favor, conéctese a internet para seleccionar una lista de pacientes.</string>
    <string
        name="server_unreachable_try_again_message"
    >No se puede acceder al servidor configurado. Por favor, inténtelo de nuevo más tarde.</string>
    <string name="server_unreachable_title">Servidor inaccesible</string>
    <string
        name="server_unreachable_dialog_message"
    >No podemos acceder al servidor en este momento. Por favor, inténtelo de nuevo más tarde.</string>
    <string
        name="sync_server_unreachable_message"
    >No se puede acceder al servidor. La sincronización se reanudará cuando el servidor esté disponible.</string>
    <string
        name="network_status_connected_to_server"
    >Conectado al servidor</string>
    <string
        name="network_status_server_unreachable"
    >Servidor inaccesible</string>
    <string
        name="splash_status_checking_connectivity"
    >Comprobando la conectividad del servidor…</string>
    <string
        name="splash_status_server_unreachable"
    >No se puede acceder al servidor.</string>
    <string
        name="splash_status_offline"
    >No se ha detectado conexión a internet.</string>
<<<<<<< HEAD
    <string name="initial_sync">Sincronización inicial</string>
    <string
        name="initial_sync_started"
    >La sincronización inicial ha comenzado</string>
    <string
        name="initial_sync_completed"
    >La sincronización inicial se completó</string>
    <string name="initial_sync_failed">La sincronización inicial falló</string>

=======
>>>>>>> 6af62607
    <string name="resume_group_session">¿Reanudar sesión anterior?</string>
    <string
        name="resume_group_session_message"
    >Hemos encontrado un borrador guardado para esta sesión. ¿Deseas reanudarla?</string>
    <string
        name="resume_group_session_message_with_name"
    >Hemos encontrado un borrador guardado para %1$s. ¿Deseas reanudarla?</string>
    <string name="resume_session">Reanudar sesión</string>
    <string name="start_new_session">Comenzar nueva sesión</string>
    <string name="save_as_draft">Guardar como borrador</string>
    <string name="submit_all">Enviar todo</string>
    <string name="draft_saved">Borrador guardado.</string>
    <string
        name="complete_screener_before_submit"
    >Completa el cuestionario antes de enviar todas las respuestas.</string>
    <string name="button_pagination_next">Siguiente</string>
    <string name="button_pagination_previous">Anterior</string>
<<<<<<< HEAD
=======
    <string
        name="questionnaire_review_mode_title"
    >Revisar respuestas antes de enviar</string>
    <string name="submit_questionnaire">Enviar</string>
    <string name="back_button_text">Atrás</string>
    <string name="edit_button_text">Editar</string>
    <string name="review_answers_text">Revisar respuestas</string>
    <string name="button_review">Revisar</string>
    <string
        name="questionnaire_validation_error_headline"
    >Se encontraron errores</string>
    <string
        name="questionnaire_validation_error_supporting_text"
    >Corrige las siguientes preguntas:</string>
    <string
        name="questionnaire_validation_error_item_text_with_bullet"
    >• %s</string>
    <string
        name="questionnaire_validation_error_submit_button_text"
    >Enviar de todos modos</string>
    <string
        name="questionnaire_validation_error_fix_button_text"
    >Corregir preguntas</string>

    <string
        name="questionnaire_cancel_text"
    >¿Deseas salir del cuestionario?</string>
    <string name="not_answered">No respondido</string>
    <string name="help">Ayuda</string>
    <string name="open_choice_other">Otro</string>
    <string name="open_choice_other_hint">Ingresar opción personalizada</string>
    <string name="open_choice_other_add_another">Agregar otra respuesta</string>
    <string
        name="multi_select_dialog_subtitle"
    >Selecciona todas las que correspondan</string>
    <string name="group_header_add_item_button">Agregar elemento</string>
    <string
        name="required_constraint_validation_error_msg"
    >Falta respuesta para un campo obligatorio.</string>
    <string name="optional_helper_text">Opcional</string>
    <string name="required">Obligatorio</string>
>>>>>>> 6af62607


</resources><|MERGE_RESOLUTION|>--- conflicted
+++ resolved
@@ -417,7 +417,6 @@
     <string
         name="splash_status_offline"
     >No se ha detectado conexión a internet.</string>
-<<<<<<< HEAD
     <string name="initial_sync">Sincronización inicial</string>
     <string
         name="initial_sync_started"
@@ -426,9 +425,6 @@
         name="initial_sync_completed"
     >La sincronización inicial se completó</string>
     <string name="initial_sync_failed">La sincronización inicial falló</string>
-
-=======
->>>>>>> 6af62607
     <string name="resume_group_session">¿Reanudar sesión anterior?</string>
     <string
         name="resume_group_session_message"
@@ -446,8 +442,6 @@
     >Completa el cuestionario antes de enviar todas las respuestas.</string>
     <string name="button_pagination_next">Siguiente</string>
     <string name="button_pagination_previous">Anterior</string>
-<<<<<<< HEAD
-=======
     <string
         name="questionnaire_review_mode_title"
     >Revisar respuestas antes de enviar</string>
@@ -489,7 +483,6 @@
     >Falta respuesta para un campo obligatorio.</string>
     <string name="optional_helper_text">Opcional</string>
     <string name="required">Obligatorio</string>
->>>>>>> 6af62607
 
 
 </resources>