--- conflicted
+++ resolved
@@ -542,7 +542,6 @@
         name="removed_patient_list_from_sync"
     >Liste de patients retirée de la synchronisation</string>
     <string name="location_updated">Emplacement mis à jour</string>
-<<<<<<< HEAD
     <string name="start_time_with_value">Heure de début : %1$s</string>
     <string
         name="sync_session_progress"
@@ -550,8 +549,6 @@
     <string name="completed_at_with_value">Terminé à : %1$s</string>
     <string name="errors_with_count">Erreurs : %1$d</string>
     <string name="delete">Supprimer</string>
-=======
     <string name="discard">Ignorer</string>
->>>>>>> 9a0dcf62
 
 </resources>