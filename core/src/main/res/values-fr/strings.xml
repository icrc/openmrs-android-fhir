--- conflicted
+++ resolved
@@ -432,7 +432,6 @@
     <string
         name="splash_status_offline"
     >Aucune connexion Internet détectée.</string>
-<<<<<<< HEAD
     <string name="initial_sync">Synchronisation initiale</string>
     <string
         name="initial_sync_started"
@@ -443,9 +442,6 @@
     <string
         name="initial_sync_failed"
     >Échec de la synchronisation initiale</string>
-
-=======
->>>>>>> 6af62607
     <string
         name="resume_group_session"
     >Reprendre la session précédente ?</string>
@@ -465,8 +461,6 @@
     >Veuillez compléter le questionnaire avant de soumettre toutes les réponses.</string>
     <string name="button_pagination_next">Suivant</string>
     <string name="button_pagination_previous">Précédent</string>
-<<<<<<< HEAD
-=======
     <string
         name="questionnaire_review_mode_title"
     >Vérifier les réponses avant de soumettre</string>
@@ -512,6 +506,5 @@
     >Réponse manquante pour un champ obligatoire.</string>
     <string name="optional_helper_text">Optionnel</string>
     <string name="required">Obligatoire</string>
->>>>>>> 6af62607
 
 </resources>