<?xml version="1.0" encoding="utf-8" ?>
<resources>
    <string name="section_patient_management">إدارة المريض</string>
    <string name="title_add_patient">أضف المريض</string>
    <string name="subtitle_add_patient">سجل سجل مريض جديد</string>
    <string name="title_search_patient">ابحث المريض</string>
    <string name="subtitle_search_patient">عرض وإدارة المرضى</string>
    <string name="title_custom_patient_list">قائمة (قائمة) المريض</string>
    <string
        name="subtitle_custom_patient_list"
    >تحميل قائمة المريض المحفوظة</string>
    <string name="section_encounters">اللقاءات</string>
    <string name="title_group_encounter">بدء المجموعة/جلسة الأسرة</string>
    <string name="subtitle_group_encounter">ابدأ الجلسة مع مرضى متعددين</string>
    <string name="section_system">نظام</string>
    <string name="title_sync_info">مزامنة المعلومات</string>
    <string name="sync_info">مزامنة المعلومات</string>
    <string name="subtitle_sync_info">عرض موارد التزامن المعلقة</string>
    <string name="title_unsynced_resources">الموارد غير المتزامنة</string>
    <string name="subtitle_unsynced_resources">عرض عمليات التزامن</string>

    <string name="app_name" translatable="false">OpenMRS</string>
    <string name="title_patient_list">المرضى المسجلين</string>
    <string name="title_patient_detail">تفاصيل SamplePatient</string>
    <string name="patient_details_title">تفاصيل المريض</string>
    <string name="register_patient">سجل المريض</string>
    <string name="menu_about">حول محرك FHIR</string>
    <string name="menu_sync_resources">موارد مزامنة</string>
    <string name="menu_patient_edit">@string/edit_patient</string>

    
    <string name="observation_brief_text">%1$s: %2$s \n فعال: %3$s</string>
    <string name="query_hint_patient_search">تجد باسم المريض</string>
    <string
        name="cancel_questionnaire_message"
    >هل أنت متأكد أنك تريد تجاهل الإجابات؟</string>
    <string name="patient_id">بطاقة تعريف</string>
    <string name="patient_name">اسم</string>
    <string name="patient_gender">جنس</string>
    <string name="patient_dob">دوب</string>
    <string name="patient_phone_number">رقم التليفون</string>
    <string name="patient_city">مدينة</string>
    <string name="patient_country">دولة</string>
    <string name="patient_is_active">نشط</string>
    <string name="patient_property_mobile">رقم الهاتف المحمول</string>
    <string name="patient_property_address">عنوان</string>
    <string name="patient_property_dob">تاريخ الميلاد</string>
    <string name="patient_property_gender">جنس</string>
    <string name="edit_patient">تحرير المريض</string>
    <string name="new_encounter">لقاء جديد</string>
    <string name="create_encounter">إنشاء لقاء</string>
    <string name="create_group_encounter">إنشاء لقاء المجموعة</string>
    <string name="edit_encounter">تحرير اللقاء</string>
    <string name="location">موقع</string>
    <string name="identifier">المعرف</string>
    <string name="select_a_location">حدد موقعًا</string>
    <string
        name="create_encounter_fragment_headline"
    >ما هو الشكل الذي ترغب في استخدامه؟</string>
    <string name="select_patient_lists">حدد قوائم المريض</string>
    <string name="select_identifier_types">حدد أنواع المعرف</string>
    <string name="submit">يُقدِّم</string>
    <string name="message_syncing">مزامنة \u2026</string>

    <string name="message_patient_updated">يتم تحديث المريض.</string>
    <string name="message_encounter_updated">يتم تحديث اللقاء.</string>
    <string name="inputs_missing">المدخلات مفقودة.</string>
    <string name="inputs_missing_for_patient">المدخلات مفقودة للمريض:</string>
    <string name="resources_saved">يتم حفظ الموارد.</string>
    <string name="response_received">تم استلام رد الاستبيان.</string>
    <string name="html_text">الوضع الحالي:<font
            color="#ddd"
        >UNKNOWN</font></string>
    <string name="header_observation">الملاحظات</string>
    <string name="header_conditions">شروط</string>
    <string name="message_no_datetime">لا يوجد وقت فعال</string>
    <string name="complete_survey">مسح كامل</string>
    <string name="risk_status">الوضع الحالي:</string>
    <string name="unknown">مجهول</string>
    <string name="none">لا أحد</string>
    <string name="description_status">حالة</string>
    <string name="open">يفتح</string>
    <string name="close">يغلق</string>
    <string name="sync_menu">المزامنة</string>
    <string name="last_sync">المزامنة الأخيرة</string>
    <string name="syncing">مزامنة</string>
    <string name="sync">المزامنة</string>
    <string name="button_login">تسجيل الدخول</string>
    <string name="header_encounters">اللقاءات</string>
    <string name="component_nav_heading">عناصر</string>
    <string name="layout_nav_heading">تخطيطات</string>
    <string name="behavior_nav_heading">السلوكيات</string>
    <string name="error">خطأ</string>
    <string name="open_questionnaire">استبيان مفتوح</string>
    <string name="current_location_label">الموقع الحالي:</string>
    <string name="no_location_selected">لا يوجد موقع محدد</string>
    <string
        name="patient_unsynced_info"
    >ستتم مزامنة معلومات المريض مع \n Pearl في المرة القادمة التي تكون فيها على الإنترنت</string>
    <string name="header_visits">زيارة الرأس</string>
    <string name="online">متصل</string>
    <string name="offline">دون اتصال</string>
    <string name="yes">نعم</string>
    <string name="no">لا</string>
    <string name="no_and_don_t_ask_me_again">لا ، ولا تسألني مرة أخرى</string>
    <string name="login_expired">انتهت صلاحية تسجيل الدخول</string>
    <string name="session_expired">انتهت جلستك.هل تريد إعادة التعبير؟</string>
    <string name="logout">تسجيل الخروج</string>
    <string
        name="logout_message"
    >هل أنت متأكد أنك تريد تسجيل الخروج؟\n \n إذا قمت بالمتابعة ، فسيتم حذف بيانات كل هذه التطبيقات بشكل دائم.\n يتضمن ذلك جميع الموارد وجلسات المستخدم وقاعدة البيانات وما إلى ذلك.</string>
    <string
        name="logout_unavailable_internet_only_message"
    >يتعذر تسجيل الخروج عندما يتعذر الوصول إلى الخادم. يُرجى إعادة الاتصال عند توفر الخادم والمحاولة مرة أخرى.</string>
    <string
        name="logout_unavailable_offline_message"
    >يتعذر تسجيل الخروج أثناء عدم الاتصال. يُرجى إعادة الاتصال بالإنترنت والمحاولة مرة أخرى.</string>
    <string name="sync_in_progress">المزامنة: في التقدم</string>
    <string name="sync_started">المزامنة: بدأت</string>
    <string name="sync_succeeded_at">المزامنة: نجحت في %1$s</string>
    <string name="sync_failed_at">المزامنة: فشل في %1$s</string>
    <string name="sync_unknown_state">المزامنة: حالة غير معروفة.</string>
    <string name="sync_terminated">المزامنة: إنهاء</string>
    <string name="logging_out">تسجيل الخروج ..</string>
    <string
        name="sync_device_offline_message"
    >الجهاز غير متصل.سوف تستأنف Sync بمجرد أن يكون الجهاز متصل</string>
    <string name="settings">إعدادات</string>
    <string name="save">يحفظ</string>
    <string name="cancel">يلغي</string>
    <string
        name="token_expiry_delay_text"
    >تأخير قبل مربع حوار انتهاء الصلاحية (في دقائق)</string>
    <string name="check_network_connectivity">تحقق من اتصال الشبكة</string>
    <string name="enable_notifications">تمكين الإخطارات</string>
    <string name="settings_discarded">الإعدادات التي تم التخلص منها</string>
    <string name="settings_saved">الإعدادات المحفوظة</string>
    <string
        name="token_check_delay_in_minutes"
    >تأخير فحص الرمز المميز (في دقائق)</string>
    <string name="token_check_delay">تأخير فحص الرمز المميز</string>
    <string
        name="periodic_sync_delay_in_minutes"
    >تأخير المزامنة الدورية (في دقائق)</string>
    <string name="periodic_sync_delay">تأخير المزامنة الدورية</string>
    <string name="send_diagnostics">إرسال التشخيص</string>
    <string
        name="diagnostics_message"
    >هل تريد إرسال تقرير تشخيص كامل للتطبيق إلى فريق المطورين؟ \n يتضمن: سجلات التطبيقات ومعلومات المزامنة</string>
    <string name="username">اسم المستخدم</string>
    <string name="password">كلمة المرور</string>
    <string
        name="username_password_empty"
    >لا يمكن أن يكون اسم المستخدم أو كلمة المرور فارغة.</string>
    <string
        name="invalid_username_password"
    >فشل تسجيل الدخول.يرجى التحقق من بيانات الاعتماد الخاصة بك.</string>
    <string
        name="no_internet_connection"
    >لا اتصال إنترنت.يرجى التحقق من شبكتك والمحاولة مرة أخرى.</string>
    <string
        name="something_went_wrong"
    >حدث خطأ ما.من فضلك حاول مرة أخرى.</string>
    <string
        name="locked_out_message"
    >الكثير من المحاولات الفاشلة.يرجى المحاولة مرة أخرى لاحقًا.</string>
    <string
        name="questionnaire_error_message"
    >حدث بعض الأخطاء مع تحميل الاستبيان ، يرجى المزامنة والمحاولة مرة أخرى لاحقًا!</string>
    <string name="connection_restored">تم استعادة الاتصال</string>
    <string
        name="do_you_want_to_continue_sync"
    >هل تريد متابعة المزامنة؟</string>
    <string
        name="location_unassigned_select_location"
    >الموقع غير معتمد ، يرجى تحديد الموقع مرة أخرى ...</string>
    <string
        name="no_patients_available_register_a_new_one_using_the_button_below"
    >لا يوجد مرضى متاح ، قم بتسجيله جديد باستخدام الزر أدناه</string>
    <string name="observation">ملاحظة</string>
    <string name="download_observation">تنزيل الملاحظة</string>
    <string name="delete_observation">حذف الملاحظة</string>
    <string name="expand">يوسع</string>
    <string name="encounter">يقابل</string>
    <string name="download_encounter">تنزيل اللقاء</string>
    <string name="delete_encounter">حذف اللقاء</string>
    <string name="download_patient">تحميل المريض</string>
    <string name="delete_patient">حذف المريض</string>
    <string name="empty_state_icon">أيقونة الدولة الفارغة</string>
    <string
        name="no_unsynced_resources_available"
    >لا توجد موارد غير متاحة</string>
    <string name="delete_all">حذف كل شيء</string>
    <string name="download_all">قم بتنزيل الكل</string>
    <string name="no_locations_available">لا توجد مواقع متاحة.</string>
    <string name="no_patient_list_available">لا توجد قائمة مريض متوفرة</string>
    <string name="task_image">صورة المهمة</string>
    <string name="patient_list">قائمة المريض</string>
    <string name="select_location">حدد الموقع</string>
    <string name="select_patient_list">حدد قائمة المريض</string>
    <string name="search_identifier_types">أنواع معرف البحث</string>
    <string name="search_a_location">ابحث في موقع</string>
    <string name="next">التالي</string>
    <string name="search_patient_lists">البحث عن قوائم المريض</string>
    <string
        name="no_sync_info_available"
    >لا توجد معلومات المزامنة متوفرة</string>
    <string name="clear_sync_data">مسح بيانات مزامنة</string>
    <string name="hsu_id" translatable="false">HSU ID</string>
    <string name="encounter_date">تاريخ لقاء</string>
    <string name="encounter_name">اسم اللقاء</string>
    <string name="location_1">الموقع 1</string>
    <string name="this_will_show_observations">هذا سيظهر الملاحظات.</string>
    <string name="_50_years_old">50 سنة</string>
    <string name="navya_patel" translatable="false">Navya Patel</string>
    <string name="patient_list_1">قائمة المريض 1</string>
    <string name="_0" translatable="false">0 %</string>
    <string name="start_time">وقت البدء</string>
    <string name="downloaded">تم تنزيله</string>
    <string name="uploaded">تم الرفع</string>
    <string name="in_progress">في تَقَدم</string>
    <string name="completed_at">أكمل في</string>
    <string name="errors">الأخطاء</string>
    <string name="start_group_encounter">ابدأ اللقاء الجماعي</string>
    <string name="next_patient">المريض التالي</string>
    <string name="save_all_encounters">حفظ جميع اللقاءات</string>
    <string name="saved">أنقذ</string>
    <string name="group_encounters">لقاءات المجموعة</string>
    <string
        name="save_all_submitted_encounters"
    >احفظ جميع اللقاءات المقدمة</string>
    <string
        name="do_you_want_to_save_all_submitted_encounters"
    >هل تريد حفظ جميع اللقاءات المقدمة؟</string>
    <string name="no_encounters_to_save">لا لقاءات لإنقاذ!</string>
    <string
        name="all_patients_have_been_submitted"
    >تم تقديم جميع المرضى</string>
    <string
        name="please_select_at_least_one_patient"
    >يرجى تحديد مريض واحد على الأقل.</string>
    <string
        name="select_patients_for_group_encounter"
    >حدد المرضى لمواجهة المجموعة</string>
    <string name="select_all_patients">حدد جميع المرضى</string>
    <string name="patient_is_saved">يتم حفظ المريض.</string>
    <string name="inputs_are_missing">المدخلات مفقودة.</string>
    <string name="start">يبدأ</string>
    <string
        name="all_encounter_for_group_session_have_been_saved"
    >تم حفظ كل مواجهة لجلسة المجموعة</string>
    <string name="do_you_want_to_exit">هل تريد الخروج؟</string>
    <string
        name="encounter_questionnaire_not_found_try_again_later"
    >لم يتم العثور على استبيان اللقاء ، حاول مرة أخرى لاحقًا</string>
    <string
        name="please_complete_the_required_fields_first"
    >يرجى إكمال الحقول المطلوبة أولاً!</string>
    <string name="encounter_saved_for_patient">تواجه %1$s حفظ</string>
    <string name="encounter_updated">مواجهة تحديث!</string>
    <string
        name="all_encounters_saved_do_you_want_to_exit"
    >كل اللقاءات المحفوظة!هل تريد الخروج؟</string>
    <string name="close_this_window">أغلق هذه النافذة</string>
    <string
        name="you_can_do_other_things_on_the_device_while_it_syncs"
    >يمكنك القيام بأشياء أخرى على الجهاز أثناء المزامنة.</string>
    <string
        name="leave_the_device_in_a_location_with_good_internet_reception"
    >اترك الجهاز في موقع مع استقبال جيد على الإنترنت</string>
    <string
        name="stay_connected_to_wi_fi_or_data"
    >ابق على اتصال مع Wi-Fi أو البيانات</string>
    <string
        name="this_can_take_up_to_10_minutes_depending_on_your_internet_connection"
    >قد يستغرق هذا ما يصل إلى 10 دقائق حسب اتصال الإنترنت الخاص بك</string>
    <string name="syncing_resources">مزامنة الموارد</string>
    <string name="syncing_patient_data">مزامنة بيانات المريض</string>
    <string name="Downloading_patient_data">تنزيل بيانات المريض</string>
    <string name="uploading_patient_data">تحميل بيانات المريض</string>
    <string name="get_started">ابدأ</string>
    <string
        name="please_try_again_later"
    >يرجى المحاولة مرة أخرى لاحقًا.</string>
    <string name="unknown_sync_state">حالة المزامنة غير معروفة</string>
    <string name="sync_failed">فشل المزامنة</string>
    <string name="sync_completed">الانتهاء من المزامنة</string>
    <string
        name="all_data_synchronized_successfully"
    >تزامن جميع البيانات بنجاح!</string>
    <string
        name="patient_resources_are_being_synchronized"
    >يتم مزامنة موارد المريض ...</string>
    <string name="progress">تقدم</string>
    <string
        name="biometric_prompt_title"
    >مصادقة الجهاز في وضع عدم الاتصال</string>
    <string
        name="biometric_prompt_subtitle"
    >استخدم بيانات الاعتماد الحيوية الخاصة بك</string>
    <string
        name="use_device_credential"
    >استخدم PIN/نمط/كلمة المرور جهازك</string>
    <string name="auth_error">خطأ المصادقة: %1$s</string>
    <string name="auth_failed">فشلت المصادقة</string>
    <string name="invalid_session">جلسة غير صالحة</string>
    <string
        name="no_supported_offline_auth_method"
    >لا توجد طريقة مصادقة متاحة في وضع عدم الاتصال</string>
    <string name="version">إصدار</string>
    <string name="encryption_not_available">التشفير غير متوفر</string>
    <string
        name="please_connect_to_the_internet_to_continue_with_authentication"
    >يرجى الاتصال بالإنترنت لمواصلة المصادقة.</string>
    <string name="retry">إعادة المحاولة</string>
    <string name="exit">مخرج</string>
    <string
        name="enable_offline_login_title"
    >تمكين تسجيل الدخول دون اتصال؟</string>
    <string
        name="enable_offline_login_body"
    >قم بتمكين تسجيل الدخول إلى وضع عدم الاتصال في الخطوط الداخلية لإلغاء تأمين التطبيق باستخدام القياسات الحيوية للجهاز (الوجه أو البصمة) حتى بدون الإنترنت.

ملاحظات \n:
\n • يجب إعداد القياسات الحيوية بالفعل على هذا الجهاز.
\n • إذا قمت بتغيير/إزالة القياسات الحيوية أو قفل الشاشة لاحقًا ، فسيتم تعطيل تسجيل الدخول دون اتصال وسيحتاج إلى تسجيل الدخول عبر الإنترنت مرة أخرى.</string>
    <string name="enable_offline_login_positive">يُمكَِن</string>
    <string name="enable_offline_login_negative">ليس الآن</string>
    <string
        name="setup_biometrics_to_enable_offline_login"
    >قم بإعداد القياسات الحيوية (الوجه/البصمة) في الإعدادات لتمكين تسجيل الدخول دون اتصال.</string>
    <string
        name="password_changed"
    >يبدو أن قفل الشاشة أو كلمة مرور الحساب قد تغيرت.من أجل أمانك ، تم تعطيل تسجيل الدخول في وضع عدم الاتصال.يرجى تسجيل الدخول عبر الإنترنت لإعادة تمكين الوصول دون اتصال.</string>
    <string
        name="try_logging_in_with_active_internet_connection"
    >حاول تسجيل الدخول باستخدام اتصال إنترنت نشط</string>
    <string
        name="offline_login_unavailable"
    >تسجيل الدخول دون متصل غير متوفر!</string>
    <string
        name="error_encountered_while_setting_offline_login"
    >الخطأ الذي تمت مواجهته أثناء إعداد تسجيل الدخول إلى وضع عدم الاتصال</string>
    <string
        name="auth_error_offline_login"
    >خطأ في المصادقة: غير قادر على إعداد تسجيل الدخول إلى وضع عدم الاتصال الآن ، يرجى المحاولة مرة أخرى لاحقًا</string>
    <string
        name="auth_failed_offline_login"
    >فشل المصادقة!غير قادر على إعداد تسجيل الدخول إلى وضع عدم الاتصال الآن</string>
    <string
        name="connect_internet_to_select_patient_list"
    >الرجاء الاتصال بالإنترنت لتحديد قائمة المرضى.</string>
    <string
        name="server_unreachable_try_again_message"
    >يتعذر الوصول إلى الخادم المكوّن. الرجاء المحاولة مرة أخرى لاحقًا.</string>
    <string name="server_unreachable_title">الخادم لا يمكن الوصول إليه</string>
    <string
        name="server_unreachable_dialog_message"
    >لا يمكننا الوصول إلى الخادم حاليًا. الرجاء المحاولة مرة أخرى لاحقًا.</string>
    <string
        name="sync_server_unreachable_message"
    >يتعذر الوصول إلى الخادم. ستستأنف المزامنة بمجرد توفر الخادم.</string>
    <string name="network_status_connected_to_server">متصل بالخادم</string>
    <string
        name="network_status_server_unreachable"
    >الخادم لا يمكن الوصول إليه</string>
    <string
        name="splash_status_checking_connectivity"
    >جارٍ التحقق من اتصال الخادم…</string>
    <string
        name="splash_status_server_unreachable"
    >يتعذر الوصول إلى الخادم.</string>
    <string
        name="splash_status_offline"
    >لم يتم الكشف عن اتصال بالإنترنت.</string>
<<<<<<< HEAD
    <string name="initial_sync">المزامنة الأولية</string>
    <string name="initial_sync_started">تم بدء المزامنة الأولية</string>
    <string name="initial_sync_completed">اكتملت المزامنة الأولية</string>
    <string name="initial_sync_failed">فشلت المزامنة الأولية</string>
=======
>>>>>>> 6af62607
    <string name="resume_group_session">استئناف الجلسة السابقة؟</string>
    <string
        name="resume_group_session_message"
    >لقد وجدنا مسودة محفوظة لهذه الجلسة. هل ترغب في استئنافها؟</string>
    <string
        name="resume_group_session_message_with_name"
    >لقد وجدنا مسودة محفوظة لـ %1$s. هل ترغب في استئنافها؟</string>
    <string name="resume_session">استئناف الجلسة</string>
    <string name="start_new_session">بدء جلسة جديدة</string>
    <string name="save_as_draft">حفظ كمسودة</string>
    <string name="submit_all">إرسال الكل</string>
    <string name="draft_saved">تم حفظ المسودة.</string>
    <string
        name="complete_screener_before_submit"
    >أكمل الاستبيان قبل إرسال جميع الإجابات.</string>
    <string name="button_pagination_next">التالي</string>
    <string name="button_pagination_previous">السابق</string>
<<<<<<< HEAD
=======
    <string
        name="questionnaire_review_mode_title"
    >مراجعة الإجابات قبل الإرسال</string>
    <string name="submit_questionnaire">إرسال</string>
    <string name="back_button_text">رجوع</string>
    <string name="edit_button_text">تعديل</string>
    <string name="review_answers_text">مراجعة الإجابات</string>
    <string name="button_review">مراجعة</string>
    <string
        name="questionnaire_validation_error_headline"
    >تم العثور على أخطاء</string>
    <string
        name="questionnaire_validation_error_supporting_text"
    >قم بإصلاح الأسئلة التالية:</string>
    <string
        name="questionnaire_validation_error_item_text_with_bullet"
    >• %s</string>
    <string
        name="questionnaire_validation_error_submit_button_text"
    >إرسال على أي حال</string>
    <string
        name="questionnaire_validation_error_fix_button_text"
    >إصلاح الأسئلة</string>

    <string
        name="questionnaire_cancel_text"
    >هل تريد الخروج من الاستبيان؟</string>
    <string name="not_answered">غير مُجاب</string>
    <string name="help">مساعدة</string>
    <string name="open_choice_other">أخرى</string>
    <string name="open_choice_other_hint">أدخل خيارًا مخصصًا</string>
    <string name="open_choice_other_add_another">أضف إجابة أخرى</string>
    <string name="multi_select_dialog_subtitle">اختر كل ما ينطبق</string>
    <string name="group_header_add_item_button">إضافة عنصر</string>
    <string
        name="required_constraint_validation_error_msg"
    >إجابة مفقودة لحقل مطلوب.</string>
    <string name="optional_helper_text">اختياري</string>
    <string name="required">مطلوب</string>
>>>>>>> 6af62607


</resources><|MERGE_RESOLUTION|>--- conflicted
+++ resolved
@@ -373,13 +373,10 @@
     <string
         name="splash_status_offline"
     >لم يتم الكشف عن اتصال بالإنترنت.</string>
-<<<<<<< HEAD
     <string name="initial_sync">المزامنة الأولية</string>
     <string name="initial_sync_started">تم بدء المزامنة الأولية</string>
     <string name="initial_sync_completed">اكتملت المزامنة الأولية</string>
     <string name="initial_sync_failed">فشلت المزامنة الأولية</string>
-=======
->>>>>>> 6af62607
     <string name="resume_group_session">استئناف الجلسة السابقة؟</string>
     <string
         name="resume_group_session_message"
@@ -397,8 +394,6 @@
     >أكمل الاستبيان قبل إرسال جميع الإجابات.</string>
     <string name="button_pagination_next">التالي</string>
     <string name="button_pagination_previous">السابق</string>
-<<<<<<< HEAD
-=======
     <string
         name="questionnaire_review_mode_title"
     >مراجعة الإجابات قبل الإرسال</string>
@@ -438,7 +433,6 @@
     >إجابة مفقودة لحقل مطلوب.</string>
     <string name="optional_helper_text">اختياري</string>
     <string name="required">مطلوب</string>
->>>>>>> 6af62607
 
 
 </resources>