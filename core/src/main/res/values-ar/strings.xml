--- conflicted
+++ resolved
@@ -469,7 +469,6 @@
         name="removed_patient_list_from_sync"
     >تمت إزالة قائمة المرضى من المزامنة</string>
     <string name="location_updated">تم تحديث الموقع</string>
-<<<<<<< HEAD
     <string name="start_time_with_value">وقت البدء: %1$s</string>
     <string
         name="sync_session_progress"
@@ -477,9 +476,7 @@
     <string name="completed_at_with_value">اكتمل في: %1$s</string>
     <string name="errors_with_count">الأخطاء: %1$d</string>
     <string name="delete">حذف</string>
-=======
     <string name="discard">تجاهل</string>
->>>>>>> 9a0dcf62
 
 
 </resources>