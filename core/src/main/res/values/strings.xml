--- conflicted
+++ resolved
@@ -167,7 +167,9 @@
     <string
         name="location_unassigned_select_location"
     >Location unassigned, please select location again...</string>
-<<<<<<< HEAD
+    <string
+        name="no_patients_available_register_a_new_one_using_the_button_below"
+    >No Patients Available, Register a new one using the button below</string>
     <string name="observation">Observation</string>
     <string name="download_observation">Download Observation</string>
     <string name="delete_observation">Delete Observation</string>
@@ -183,9 +185,4 @@
     >No Unsynced Resources Available</string>
     <string name="delete_all">Delete All</string>
     <string name="download_all">Download All</string>
-=======
-    <string
-        name="no_patients_available_register_a_new_one_using_the_button_below"
-    >No Patients Available, Register a new one using the button below</string>
->>>>>>> 973c3250
 </resources>