--- conflicted
+++ resolved
@@ -114,7 +114,6 @@
     <string
         name="sync_device_offline_message"
     >Device Offline. Sync will resume as soon as the device is Online</string>
-<<<<<<< HEAD
     <string name="settings">Settings</string>
     <string name="save">SAVE</string>
     <string name="cancel">CANCEL</string>
@@ -135,10 +134,8 @@
         name="periodic_sync_delay_in_minutes"
     >Periodic Sync Delay (in minutes)</string>
     <string name="periodic_sync_delay">Periodic Sync Delay</string>
-=======
     <string name="send_diagnostics">Send Diagnostics</string>
     <string
         name="diagnostics_message"
     >Do you want to send a full application diagnostic report to the developer team?\nIncludes: Application Logs &amp; Sync Info</string>
->>>>>>> 43fdf3e8
 </resources>