import com.android.build.gradle.internal.cxx.configure.gradleLocalProperties

// Top-level build file where you can add configuration options common to all sub-projects/modules.
buildscript {
  repositories {
    google()
    mavenCentral()
    gradlePluginPortal()

  }

  dependencies {
    classpath("com.android.tools.build:gradle:8.2.2")
<<<<<<< HEAD
    classpath("org.jetbrains.kotlin:kotlin-gradle-plugin:1.9.22")
//    classpath("com.google.gms:google-services:4.4.1")
//    classpath("com.diffplug.spotless:spotless-plugin-gradle:6.22.0")
=======
    classpath("org.jetbrains.kotlin:kotlin-gradle-plugin:2.0.0")
    classpath("com.google.gms:google-services:4.4.1")
    classpath("com.diffplug.spotless:spotless-plugin-gradle:6.22.0")
>>>>>>> be35869a
    classpath("androidx.navigation:navigation-safe-args-gradle-plugin:2.7.7")

    // NOTE: Do not place your application dependencies here; they belong
    // in the individual module build.gradle.kts files
  }

}

  plugins {
    id("com.google.devtools.ksp") version "2.0.0-1.0.21" apply false
      id("org.jetbrains.kotlin.android") version "2.0.0" apply false
  }

allprojects {
  repositories {
    google()
    mavenCentral()
    gradlePluginPortal()
    maven {
      name = "google-android-fhir"
      url = uri("https://maven.pkg.github.com/google/android-fhir")
      credentials {
        username = localPropertyOrEnv("gpr.user", "USERNAME")
        password = localPropertyOrEnv("gpr.key", "TOKEN")
      }
    }
  }

}

fun localPropertyOrEnv(propertyName: String, envName: String): String? =
  gradleLocalProperties(rootDir).getProperty(propertyName) ?: System.getenv(envName)<|MERGE_RESOLUTION|>--- conflicted
+++ resolved
@@ -8,24 +8,16 @@
     gradlePluginPortal()
 
   }
-
   dependencies {
     classpath("com.android.tools.build:gradle:8.2.2")
-<<<<<<< HEAD
-    classpath("org.jetbrains.kotlin:kotlin-gradle-plugin:1.9.22")
-//    classpath("com.google.gms:google-services:4.4.1")
-//    classpath("com.diffplug.spotless:spotless-plugin-gradle:6.22.0")
-=======
     classpath("org.jetbrains.kotlin:kotlin-gradle-plugin:2.0.0")
     classpath("com.google.gms:google-services:4.4.1")
     classpath("com.diffplug.spotless:spotless-plugin-gradle:6.22.0")
->>>>>>> be35869a
     classpath("androidx.navigation:navigation-safe-args-gradle-plugin:2.7.7")
 
     // NOTE: Do not place your application dependencies here; they belong
     // in the individual module build.gradle.kts files
   }
-
 }
 
   plugins {
