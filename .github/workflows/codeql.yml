# For most projects, this workflow file will not need changing; you simply need
# to commit it to your repository.
#
# You may wish to alter this file to override the set of languages analyzed,
# or to provide custom queries or build logic.
#
# ******** NOTE ********
# We have attempted to detect the languages in your repository. Please check
# the `language` matrix defined below to confirm you have the correct set of
# supported CodeQL languages.
#
name: "CodeQL"

on:
  push:
    branches: [ "main" ]
  pull_request:
    branches: [ "main" ]
  schedule:
    - cron: '39 4 * * 3'

concurrency:
  group: ${{ github.workflow }}-${{ github.head_ref || github.ref || github.run_id }}
  cancel-in-progress: true

jobs:
  analyze:
    name: Analyze (${{ matrix.language }})
    runs-on: ubuntu-latest
    timeout-minutes: 360
    permissions:
      security-events: write
      packages: read
      actions: read
      contents: read

    strategy:
      fail-fast: false
      matrix:
        include:
        - language: java-kotlin
          build-mode: autobuild
    steps:
    - name: Checkout repository
      uses: actions/checkout@v4
      with:
#        to fix ratchetFrom 'origin/main' does not fetch if not present
        fetch-depth: 0
      # Initializes the CodeQL tools for scanning.
    - name: Initialize CodeQL
      uses: github/codeql-action/init@v3
      env:
        USERNAME: $GITHUB_ACTOR
        TOKEN: ${{ secrets.GITHUB_TOKEN }}
      with:
        languages: ${{ matrix.language }}
        build-mode: autobuild
<<<<<<< HEAD
=======
#
#    - name: Set up JDK 17
#      uses: actions/setup-java@v4
#      with:
#        distribution: temurin
#        java-version: "17"
#        cache: 'gradle'
#
#    - name: build kotlin
#      shell: bash
#      run: ./gradlew --scan --full-stacktrace -Dorg.gradle.dependency.verification=off compileDebugAndroidTestSources
>>>>>>> 6c069aa0

    - name: Perform CodeQL Analysis
      uses: github/codeql-action/analyze@v3
      env:
        USERNAME: $GITHUB_ACTOR
        TOKEN: ${{ secrets.GITHUB_TOKEN }}
      with:
        category: "/language:${{matrix.language}}"<|MERGE_RESOLUTION|>--- conflicted
+++ resolved
@@ -55,8 +55,6 @@
       with:
         languages: ${{ matrix.language }}
         build-mode: autobuild
-<<<<<<< HEAD
-=======
 #
 #    - name: Set up JDK 17
 #      uses: actions/setup-java@v4
@@ -68,7 +66,6 @@
 #    - name: build kotlin
 #      shell: bash
 #      run: ./gradlew --scan --full-stacktrace -Dorg.gradle.dependency.verification=off compileDebugAndroidTestSources
->>>>>>> 6c069aa0
 
     - name: Perform CodeQL Analysis
       uses: github/codeql-action/analyze@v3
